MSG_HASH(MENU_ENUM_LABEL_VALUE_ACCOUNTS_CHEEVOS_PASSWORD,
      "Passwort")
MSG_HASH(MENU_ENUM_LABEL_VALUE_ACCOUNTS_CHEEVOS_USERNAME,
      "Benutzername")
MSG_HASH(MENU_ENUM_LABEL_VALUE_ACCOUNTS_LIST,
      "Konten")
MSG_HASH(MENU_ENUM_LABEL_VALUE_ADD_TAB,
      "Hinzufügen")
MSG_HASH(MENU_ENUM_LABEL_VALUE_ARCHIVE_MODE,
      "Verknüpfte Aktion bei Archivdateien")
MSG_HASH(MENU_ENUM_LABEL_VALUE_ASK_ARCHIVE,
      "Nachfragen")
MSG_HASH(MENU_ENUM_LABEL_VALUE_ASSETS_DIRECTORY,
      "Assets-Verzeichnis")
MSG_HASH(MENU_ENUM_LABEL_VALUE_AUDIO_BLOCK_FRAMES,
      "Warte auf Audio-Frames")
MSG_HASH(MENU_ENUM_LABEL_VALUE_AUDIO_DEVICE,
      "Soundkarte")
MSG_HASH(MENU_ENUM_LABEL_VALUE_AUDIO_DRIVER,
      "Audio-Treiber")
MSG_HASH(MENU_ENUM_LABEL_VALUE_AUDIO_DSP_PLUGIN,
      "Audio-DSP-Plugin")
MSG_HASH(MENU_ENUM_LABEL_VALUE_AUDIO_ENABLE,
      "Aktiviere Audio")
MSG_HASH(MENU_ENUM_LABEL_VALUE_AUDIO_FILTER_DIR,
      "Audio-Filter-Verzeichnis")
MSG_HASH(MENU_ENUM_LABEL_VALUE_AUDIO_LATENCY,
      "Audiolatenz (ms)")
MSG_HASH(MENU_ENUM_LABEL_VALUE_AUDIO_MAX_TIMING_SKEW,
      "Maximaler Audioversatz")
MSG_HASH(MENU_ENUM_LABEL_VALUE_AUDIO_MUTE,
      "Stumm")
MSG_HASH(MENU_ENUM_LABEL_VALUE_AUDIO_OUTPUT_RATE,
      "Audio-Frequenzrate (kHz)")
MSG_HASH(MENU_ENUM_LABEL_VALUE_AUDIO_RATE_CONTROL_DELTA,
      "Audio Rate Control Delta")
MSG_HASH(MENU_ENUM_LABEL_VALUE_AUDIO_RESAMPLER_DRIVER,
      "Audio-Resampler-Treiber")
MSG_HASH(MENU_ENUM_LABEL_VALUE_AUDIO_SETTINGS,
      "Audio-Einstellungen")
MSG_HASH(MENU_ENUM_LABEL_VALUE_AUDIO_SYNC,
      "Synchronisiere Audio")
MSG_HASH(MENU_ENUM_LABEL_VALUE_AUDIO_VOLUME,
      "Lautstärke (dB)")
MSG_HASH(MENU_ENUM_LABEL_VALUE_AUTOSAVE_INTERVAL,
      "Autospeicherungsintervall")
MSG_HASH(MENU_ENUM_LABEL_VALUE_AUTO_OVERRIDES_ENABLE,
      "Override-Dateien automatisch laden")
MSG_HASH(MENU_ENUM_LABEL_VALUE_AUTO_REMAPS_ENABLE,
      "Remap-Dateien automatisch laden")
MSG_HASH(MENU_ENUM_LABEL_VALUE_BLOCK_SRAM_OVERWRITE,
      "Blockiere SRAM-Überschreibung")
MSG_HASH(MENU_ENUM_LABEL_VALUE_BUILDBOT_ASSETS_URL,
      "Buildbot-Assets-URL")
MSG_HASH(MENU_ENUM_LABEL_VALUE_CACHE_DIRECTORY, /* FIXME/UPDATE */
      "Entpack-Verzeichnis")
MSG_HASH(MENU_ENUM_LABEL_VALUE_CAMERA_ALLOW,
      "Erlaube Kamera-Zugriff")
MSG_HASH(MENU_ENUM_LABEL_VALUE_CAMERA_DRIVER,
      "Kamera-Treiber")
MSG_HASH(MENU_ENUM_LABEL_VALUE_CHEAT,
      "Cheat")
MSG_HASH(MENU_ENUM_LABEL_VALUE_CHEAT_APPLY_CHANGES,
      "Änderungen übernehmen")
MSG_HASH(MENU_ENUM_LABEL_VALUE_CHEAT_DATABASE_PATH,
      "Cheat-Datei-Verzeichnis")
MSG_HASH(MENU_ENUM_LABEL_VALUE_CHEAT_FILE_LOAD,
      "Cheat-Datei laden")
MSG_HASH(MENU_ENUM_LABEL_VALUE_CHEAT_FILE_SAVE_AS,
      "Speichere Cheat-Datei unter...")
MSG_HASH(MENU_ENUM_LABEL_VALUE_CHEAT_NUM_PASSES,
      "Cheat-Durchgänge")
MSG_HASH(MENU_ENUM_LABEL_VALUE_CLOSE_CONTENT,
      "Schließen")
MSG_HASH(MENU_ENUM_LABEL_VALUE_CONFIGURATIONS,
      "Konfigurationsdatei laden") /* FIXME/UPDATE */
MSG_HASH(MENU_ENUM_LABEL_VALUE_CONFIGURATION_SETTINGS,
      "Konfigurations-Einstellungen")
MSG_HASH(MENU_ENUM_LABEL_VALUE_CONFIG_SAVE_ON_EXIT,
      "Speichere Konfiguration beim Beenden")
MSG_HASH(MENU_ENUM_LABEL_VALUE_CONTENT_COLLECTION_LIST,
      "Content (Sammlung) laden")  /* FIXME/TODO - rewrite */
MSG_HASH(MENU_ENUM_LABEL_VALUE_CONTENT_DATABASE_DIRECTORY,
      "Content-Datenbankverzeichnis")
MSG_HASH(MENU_ENUM_LABEL_VALUE_CONTENT_HISTORY_SIZE,
      "Länge der Verlaufsliste")
MSG_HASH(MENU_ENUM_LABEL_VALUE_CONTENT_SETTINGS,
      "Content-Einstellungen") /* FIXME */
MSG_HASH(MENU_ENUM_LABEL_VALUE_CORE_ASSETS_DIRECTORY,
      "Core-Assets-Verzeichnis") /* FIXME/UPDATE */
MSG_HASH(MENU_ENUM_LABEL_VALUE_CORE_CHEAT_OPTIONS,
      "Cheats")
MSG_HASH(MENU_ENUM_LABEL_VALUE_CORE_COUNTERS,
      "Core-Zähler")
MSG_HASH(MENU_ENUM_LABEL_VALUE_CORE_ENABLE,
      "Zeige Core-Namen")
MSG_HASH(MENU_ENUM_LABEL_VALUE_CORE_INFORMATION,
      "Core-Informationen")
MSG_HASH(MENU_ENUM_LABEL_VALUE_CORE_INFO_AUTHORS,
      "Autoren")
MSG_HASH(MENU_ENUM_LABEL_VALUE_CORE_INFO_CATEGORIES,
      "Kategorien")
MSG_HASH(MENU_ENUM_LABEL_VALUE_CORE_INFO_CORE_LABEL,
      "Core-Beschriftung")
MSG_HASH(MENU_ENUM_LABEL_VALUE_CORE_INFO_CORE_NAME,
      "Core-Name")
MSG_HASH(MENU_ENUM_LABEL_VALUE_CORE_INFO_FIRMWARE,
      "Firmware(s)")
MSG_HASH(MENU_ENUM_LABEL_VALUE_CORE_INFO_LICENSES,
      "Lizenz(en)")
MSG_HASH(MENU_ENUM_LABEL_VALUE_CORE_INFO_PERMISSIONS,
      "Berechtigungen")
MSG_HASH(MENU_ENUM_LABEL_VALUE_CORE_INFO_SUPPORTED_EXTENSIONS,
      "Unterstütze Erweiterungen")
MSG_HASH(MENU_ENUM_LABEL_VALUE_CORE_INFO_SYSTEM_MANUFACTURER,
      "System-Hersteller")
MSG_HASH(MENU_ENUM_LABEL_VALUE_CORE_INFO_SYSTEM_NAME,
      "System-Name")
MSG_HASH(MENU_ENUM_LABEL_VALUE_CORE_INPUT_REMAPPING_OPTIONS, /* UPDATE/FIXME */
      "Core-Input-Optionen")
MSG_HASH(MENU_ENUM_LABEL_VALUE_CORE_LIST,
      "Core laden")
MSG_HASH(MENU_ENUM_LABEL_VALUE_CORE_OPTIONS,
      "Optionen")
MSG_HASH(MENU_ENUM_LABEL_VALUE_CORE_SETTINGS,
      "Core-Einstellungen")
MSG_HASH(MENU_ENUM_LABEL_VALUE_CORE_SET_SUPPORTS_NO_CONTENT_ENABLE, /* TODO/FIXME */
      "Cores nicht automatisch starten")
MSG_HASH(MENU_ENUM_LABEL_VALUE_CORE_SPECIFIC_CONFIG,
      "Core-Spezifische Konfiguration")
MSG_HASH(MENU_ENUM_LABEL_VALUE_CORE_UPDATER_AUTO_EXTRACT_ARCHIVE,
      "Heruntergeladene Archive automatisch entpacken")
MSG_HASH(MENU_ENUM_LABEL_VALUE_CORE_UPDATER_BUILDBOT_URL,
      "Buildbot-Cores-URL")
MSG_HASH(MENU_ENUM_LABEL_VALUE_CORE_UPDATER_LIST,
      "Core-Updater")
MSG_HASH(MENU_ENUM_LABEL_VALUE_CORE_UPDATER_SETTINGS,
      "Core-Updater-Einstellungen") /* UPDATE/FIXME */
MSG_HASH(MENU_ENUM_LABEL_VALUE_CURSOR_DIRECTORY,
      "Cursor-Verzeichnis")
MSG_HASH(MENU_ENUM_LABEL_VALUE_CURSOR_MANAGER,
      "Cursormanager")
MSG_HASH(MENU_ENUM_LABEL_VALUE_CUSTOM_RATIO,
      "Benutzerdefiniertes Verhältnis")
MSG_HASH(MENU_ENUM_LABEL_VALUE_DATABASE_MANAGER,
      "Datenbankmanager")
MSG_HASH(MENU_ENUM_LABEL_VALUE_DELETE_ENTRY,
      "Von der Playlist löschen")
<<<<<<< HEAD
MSG_HASH(MENU_ENUM_LABEL_VALUE_DETECT_CORE_LIST,
      "Content laden (Core erkennen)")  /* FIXME */
=======
MSG_HASH(MENU_ENUM_LABEL_VALUE_FAVORITES,
      "Lesezeichen")
>>>>>>> 39b41a1f
MSG_HASH(MENU_ENUM_LABEL_VALUE_DIRECTORY_CONTENT,
      "<Content-Verz.>")
MSG_HASH(MENU_ENUM_LABEL_VALUE_DIRECTORY_DEFAULT,
      "<Voreinstellung>")
MSG_HASH(MENU_ENUM_LABEL_VALUE_DIRECTORY_NONE,
      "<Keins>")
MSG_HASH(MENU_ENUM_LABEL_VALUE_DIRECTORY_NOT_FOUND,
      "Ordner nicht gefunden.")
MSG_HASH(MENU_ENUM_LABEL_VALUE_DIRECTORY_SETTINGS,
      "Verzeichnis-Einstellungen")
MSG_HASH(MENU_ENUM_LABEL_VALUE_DISABLED,
      "Deaktiviert")
MSG_HASH(MENU_ENUM_LABEL_VALUE_DISK_CYCLE_TRAY_STATUS,
      "Datenträgerstatus")
MSG_HASH(MENU_ENUM_LABEL_VALUE_DISK_IMAGE_APPEND,
      "Füge Datenträgerabbild hinzu")
MSG_HASH(MENU_ENUM_LABEL_VALUE_DISK_INDEX,
      "Datenträger-Nummer")
MSG_HASH(MENU_ENUM_LABEL_VALUE_DISK_OPTIONS, /* UPDATE/FIXME */
      "Datenträger-Optionen")
MSG_HASH(MENU_ENUM_LABEL_VALUE_DONT_CARE,
      "Mir egal")
MSG_HASH(MENU_ENUM_LABEL_VALUE_DPI_OVERRIDE_ENABLE,
      "Aktiviere DPI-Override")
MSG_HASH(MENU_ENUM_LABEL_VALUE_DPI_OVERRIDE_VALUE,
      "DPI-Override")
MSG_HASH(MENU_ENUM_LABEL_VALUE_DRIVER_SETTINGS,
      "Treiber-Einstellungen")
MSG_HASH(MENU_ENUM_LABEL_VALUE_DUMMY_ON_CORE_SHUTDOWN,
      "Dummy bei Core-Abschaltung")
MSG_HASH(MENU_ENUM_LABEL_VALUE_DYNAMIC_WALLPAPER,
      "Dynamischer Hintergrund")
MSG_HASH(MENU_ENUM_LABEL_VALUE_DYNAMIC_WALLPAPERS_DIRECTORY,
      "Dynamische-Bildschirmhintergründe-Verzeichnis")
MSG_HASH(MENU_ENUM_LABEL_VALUE_ENTRY_HOVER_COLOR,
      "Hover-Farbe für Menü-Einträge")
MSG_HASH(MENU_ENUM_LABEL_VALUE_ENTRY_NORMAL_COLOR,
      "Normale Farbe für Menü-Einträge")
MSG_HASH(MENU_ENUM_LABEL_VALUE_FALSE,
      "False")
MSG_HASH(MENU_ENUM_LABEL_VALUE_FASTFORWARD_RATIO,
      "Maximale Ausführungsgeschwindigkeit")
MSG_HASH(MENU_ENUM_LABEL_VALUE_FPS_SHOW,
      "Zeige Framerate")
MSG_HASH(MENU_ENUM_LABEL_VALUE_FRAME_THROTTLE_ENABLE,
      "Begrenze maximale Ausführungsgeschwindigkeit")
MSG_HASH(MENU_ENUM_LABEL_VALUE_FRONTEND_COUNTERS,
      "Frontendzähler")
MSG_HASH(MENU_ENUM_LABEL_VALUE_HELP,
      "Hilfe")
MSG_HASH(MENU_ENUM_LABEL_VALUE_HISTORY_LIST_ENABLE,
      "Aktiviere Verlaufsliste")
MSG_HASH(MENU_ENUM_LABEL_VALUE_HISTORY_TAB,
      "Verlauf")
MSG_HASH(MENU_ENUM_LABEL_VALUE_HORIZONTAL_MENU, /* Don't change. Breaks everything. (Would be, "Horizontales Menu") */
      "Horizontal Menu")
MSG_HASH(MENU_ENUM_LABEL_VALUE_IMAGES_TAB,
      "Bilder")
MSG_HASH(MENU_ENUM_LABEL_VALUE_INFORMATION_LIST,
      "Informationen")
MSG_HASH(MENU_ENUM_LABEL_VALUE_INPUT_ALL_USERS_CONTROL_MENU,
      "Jeder nutze kann Menü Steuern")
MSG_HASH(MENU_ENUM_LABEL_VALUE_INPUT_AUTODETECT_ENABLE,
      "Automatische Konfiguration aktivieren")
MSG_HASH(MENU_ENUM_LABEL_VALUE_INPUT_AXIS_THRESHOLD,
      "Schwellwert der Eingabe-Achsen")
MSG_HASH(MENU_ENUM_LABEL_VALUE_INPUT_DESCRIPTOR_HIDE_UNBOUND,
      "Verstecke nicht zugewiesene Core-Eingabe-Beschriftungen")
MSG_HASH(MENU_ENUM_LABEL_VALUE_INPUT_DESCRIPTOR_LABEL_SHOW, /* TODO/FIXME */
      "Zeige Core-Eingabe-Beschriftungen")
MSG_HASH(MENU_ENUM_LABEL_VALUE_INPUT_DRIVER,
      "Eingabe-Treiber")
MSG_HASH(MENU_ENUM_LABEL_VALUE_INPUT_DUTY_CYCLE,
      "Auslastungsgrad")
MSG_HASH(MENU_ENUM_LABEL_VALUE_INPUT_MAX_USERS,
      "Maximale Benutzerzahl")
MSG_HASH(MENU_ENUM_LABEL_VALUE_INPUT_OSK_OVERLAY_ENABLE,
      "Zeige Tastatur-Overlay")
MSG_HASH(MENU_ENUM_LABEL_VALUE_INPUT_OVERLAY_ENABLE,
      "Aktiviere Overlay")
MSG_HASH(MENU_ENUM_LABEL_VALUE_INPUT_REMAPPING_DIRECTORY, /* UPDATE/FIXME */
      "Eingabebelegungs-Verzeichnis")
MSG_HASH(MENU_ENUM_LABEL_VALUE_INPUT_REMAP_BINDS_ENABLE,
      "Bind-Remapping aktivieren")
MSG_HASH(MENU_ENUM_LABEL_VALUE_INPUT_SETTINGS,
      "Eingabe-Einstellungen")
MSG_HASH(MENU_ENUM_LABEL_VALUE_INPUT_TURBO_PERIOD,
      "Turbo-Dauer")
MSG_HASH(MENU_ENUM_LABEL_VALUE_INPUT_USER_BINDS,
      "Spieler %u Tastenbelegung")
MSG_HASH(MENU_ENUM_LABEL_VALUE_JOYPAD_AUTOCONFIG_DIR,
      "Eingabegerät-Autoconfig-Verzeichnis")
MSG_HASH(MENU_ENUM_LABEL_VALUE_JOYPAD_DRIVER,
      "Joypad-Treiber")
MSG_HASH(MENU_ENUM_LABEL_VALUE_LANG_CHINESE_SIMPLIFIED,
      "Chinesisch (Vereinfacht)")
MSG_HASH(MENU_ENUM_LABEL_VALUE_LANG_CHINESE_TRADITIONAL,
      "Chinesisch (Traditionell)")
MSG_HASH(MENU_ENUM_LABEL_VALUE_LANG_DUTCH,
      "Niederländisch")
MSG_HASH(MENU_ENUM_LABEL_VALUE_LANG_ENGLISH,
      "Englisch")
MSG_HASH(MENU_ENUM_LABEL_VALUE_LANG_ESPERANTO,
      "Esperanto")
MSG_HASH(MENU_ENUM_LABEL_VALUE_LANG_FRENCH,
      "Französisch")
MSG_HASH(MENU_ENUM_LABEL_VALUE_LANG_GERMAN,
      "Deutsch")
MSG_HASH(MENU_ENUM_LABEL_VALUE_LANG_ITALIAN,
      "Italienisch")
MSG_HASH(MENU_ENUM_LABEL_VALUE_LANG_JAPANESE,
      "Japanisch")
MSG_HASH(MENU_ENUM_LABEL_VALUE_LANG_KOREAN,
      "Koreanisch")
MSG_HASH(MENU_ENUM_LABEL_VALUE_LANG_PORTUGUESE,
      "Portugiesisch")
MSG_HASH(MENU_ENUM_LABEL_VALUE_LANG_RUSSIAN,
      "Russisch")
MSG_HASH(MENU_ENUM_LABEL_VALUE_LANG_SPANISH,
      "Spanisch")
MSG_HASH(MENU_ENUM_LABEL_VALUE_LEFT_ANALOG,
      "Linker Analogstick")
MSG_HASH(MENU_ENUM_LABEL_VALUE_LIBRETRO_DIR_PATH,
      "Core-Verzeichnis")
MSG_HASH(MENU_ENUM_LABEL_VALUE_LIBRETRO_INFO_PATH,
      "Core-Info-Verzeichnis")
MSG_HASH(MENU_ENUM_LABEL_VALUE_LIBRETRO_LOG_LEVEL,
      "Core-Logging-Stufe")
MSG_HASH(MENU_ENUM_LABEL_VALUE_LINEAR,
      "Linear")
MSG_HASH(MENU_ENUM_LABEL_VALUE_LOAD_ARCHIVE,
<<<<<<< HEAD
      "Archiv laden")
MSG_HASH(MENU_ENUM_LABEL_VALUE_LOAD_CONTENT,
      "Content laden") /* FIXME */
=======
      "Lade Archiv")
>>>>>>> 39b41a1f
MSG_HASH(MENU_ENUM_LABEL_VALUE_LOAD_CONTENT_HISTORY,
      "Content laden (Verlauf)") /* FIXME/UPDATE */
MSG_HASH(MENU_ENUM_LABEL_VALUE_LOAD_CONTENT_LIST,
      "Content laden")
MSG_HASH(MENU_ENUM_LABEL_VALUE_LOAD_STATE,
      "Savestate laden")
MSG_HASH(MENU_ENUM_LABEL_VALUE_LOCATION_ALLOW,
      "Erlaube Standort-Lokalisierung")
MSG_HASH(MENU_ENUM_LABEL_VALUE_LOCATION_DRIVER,
      "Standort-Treiber")
MSG_HASH(MENU_ENUM_LABEL_VALUE_LOGGING_SETTINGS,
      "Logging-Einstellungen")
MSG_HASH(MENU_ENUM_LABEL_VALUE_LOG_VERBOSITY,
      "Log-Ausführlichkeit")
MSG_HASH(MENU_ENUM_LABEL_VALUE_MAIN_MENU,
      "Hauptmenü")
MSG_HASH(MENU_ENUM_LABEL_VALUE_MANAGEMENT,
      "Datenbank-Einstellungen")
MSG_HASH(MENU_ENUM_LABEL_VALUE_MENU_DRIVER,
      "Menü-Treiber")
MSG_HASH(MENU_ENUM_LABEL_VALUE_MENU_FILE_BROWSER_SETTINGS,
      "Menü-Dateibrowser-Einstellungen")
MSG_HASH(MENU_ENUM_LABEL_VALUE_MENU_SETTINGS,
      "Menü-Einstellungen")
MSG_HASH(MENU_ENUM_LABEL_VALUE_MENU_WALLPAPER,
      "Menühintergrund")
MSG_HASH(MENU_ENUM_LABEL_VALUE_MENU_WALLPAPER_OPACITY,
      "Background opacity")
MSG_HASH(MENU_ENUM_LABEL_VALUE_MISSING,
      "Fehlt")
MSG_HASH(MENU_ENUM_LABEL_VALUE_MORE,
      "...")
MSG_HASH(MENU_ENUM_LABEL_VALUE_MOUSE_ENABLE,
      "Maus-Unterstützung")
MSG_HASH(MENU_ENUM_LABEL_VALUE_MULTIMEDIA_SETTINGS,
      "Multimedia-Einstellungen")
MSG_HASH(MENU_ENUM_LABEL_VALUE_MUSIC_TAB,
      "Musik")
MSG_HASH(MENU_ENUM_LABEL_VALUE_NAVIGATION_BROWSER_FILTER_SUPPORTED_EXTENSIONS_ENABLE,
      "Bekannte Dateiendungen filtern") /* TODO/FIXME - rewrite */
MSG_HASH(MENU_ENUM_LABEL_VALUE_NAVIGATION_WRAPAROUND,
      "Navigation umbrechen")
MSG_HASH(MENU_ENUM_LABEL_VALUE_NEAREST,
      "Nächster")
MSG_HASH(MENU_ENUM_LABEL_VALUE_NETPLAY,
      "Netplay")
MSG_HASH(MENU_ENUM_LABEL_VALUE_NETPLAY_CLIENT_SWAP_INPUT, /* TODO, Original string changed */
      "Tausche Netplay-Eingabe")
MSG_HASH(MENU_ENUM_LABEL_VALUE_NETPLAY_DELAY_FRAMES,
      "Verzögere Netplay-Frames")
MSG_HASH(MENU_ENUM_LABEL_VALUE_NETPLAY_DISCONNECT,
      "Disconnect")
MSG_HASH(MENU_ENUM_LABEL_VALUE_NETPLAY_ENABLE,
      "Aktiviere Netplay")
MSG_HASH(MENU_ENUM_LABEL_VALUE_NETPLAY_ENABLE_CLIENT,
      "Connect to Netplay host")
MSG_HASH(MENU_ENUM_LABEL_VALUE_NETPLAY_ENABLE_HOST,
      "Start hosting")
MSG_HASH(MENU_ENUM_LABEL_VALUE_NETPLAY_IP_ADDRESS, /* TODO, Original string changed */
      "IP-Addresse für Netplay")
MSG_HASH(MENU_ENUM_LABEL_VALUE_NETPLAY_LAN_SCAN_SETTINGS,
      "Scan local network")
MSG_HASH(MENU_ENUM_LABEL_VALUE_NETPLAY_MODE,
      "Aktiviere Netplay-Client")
MSG_HASH(MENU_ENUM_LABEL_VALUE_NETPLAY_NICKNAME,
      "Benutzername")
MSG_HASH(MENU_ENUM_LABEL_VALUE_NETPLAY_SETTINGS,
      "Netplay settings")
MSG_HASH(MENU_ENUM_LABEL_VALUE_NETPLAY_SPECTATOR_MODE_ENABLE,
      "Aktiviere Netplay-Zuschauermodus")
MSG_HASH(MENU_ENUM_LABEL_VALUE_NETPLAY_TCP_UDP_PORT,
      "TCP/UDP-Port für Netplay")
MSG_HASH(MENU_ENUM_LABEL_VALUE_NETPLAY_NAT_TRAVERSAL,
      "Netplay NAT Traversal")
MSG_HASH(MENU_ENUM_LABEL_VALUE_NETWORK_CMD_ENABLE,
      "Netzwerk-Befehle")
MSG_HASH(MENU_ENUM_LABEL_VALUE_NETWORK_CMD_PORT,
      "Port für Netzwerk-Befehle")
MSG_HASH(MENU_ENUM_LABEL_VALUE_NETWORK_INFORMATION,
      "Network Information")
MSG_HASH(MENU_ENUM_LABEL_VALUE_NETWORK_REMOTE_ENABLE,
      "Network Gamepad")
MSG_HASH(MENU_ENUM_LABEL_VALUE_NETWORK_REMOTE_PORT,
      "Network Remote Base Port")
MSG_HASH(MENU_ENUM_LABEL_VALUE_NETWORK_SETTINGS,
      "Netzwerk-Einstellungen")
MSG_HASH(MENU_ENUM_LABEL_VALUE_NO,
      "Nein")
MSG_HASH(MENU_ENUM_LABEL_VALUE_NONE,
      "Keins")
MSG_HASH(MENU_ENUM_LABEL_VALUE_NOT_AVAILABLE,
      "Nicht verfügbar")
MSG_HASH(MENU_ENUM_LABEL_VALUE_NO_ACHIEVEMENTS_TO_DISPLAY,
      "No achievements to display.")
MSG_HASH(MENU_ENUM_LABEL_VALUE_NO_CORE,
      "Kein Core")
MSG_HASH(MENU_ENUM_LABEL_VALUE_NO_CORES_AVAILABLE,
      "Kein Core verfügbar.")
MSG_HASH(MENU_ENUM_LABEL_VALUE_NO_CORE_INFORMATION_AVAILABLE,
      "Keine Core-Informationen verfügbar.")
MSG_HASH(MENU_ENUM_LABEL_VALUE_NO_CORE_OPTIONS_AVAILABLE,
      "Keine Core-Optionen verfügbar.")
MSG_HASH(MENU_ENUM_LABEL_VALUE_NO_ENTRIES_TO_DISPLAY,
      "No entries to display.")
MSG_HASH(MENU_ENUM_LABEL_VALUE_NO_HISTORY_AVAILABLE,
      "No history available.")
MSG_HASH(MENU_ENUM_LABEL_VALUE_NO_INFORMATION_AVAILABLE,
      "Keine Informationen verfügbar.")
MSG_HASH(MENU_ENUM_LABEL_VALUE_NO_ITEMS,
      "Keine Einträge.")
MSG_HASH(MENU_ENUM_LABEL_VALUE_NO_NETPLAY_HOSTS_FOUND,
      "No netplay hosts found.")
MSG_HASH(MENU_ENUM_LABEL_VALUE_NO_NETWORKS_FOUND,
      "No networks found.")
MSG_HASH(MENU_ENUM_LABEL_VALUE_NO_PERFORMANCE_COUNTERS,
      "Keine Leistungszähler.")
MSG_HASH(MENU_ENUM_LABEL_VALUE_NO_PLAYLISTS,
      "No playlists.")
MSG_HASH(MENU_ENUM_LABEL_VALUE_NO_PLAYLIST_ENTRIES_AVAILABLE,
      "Keine Wiedergabelisten-Eintrage verfügbar.")
MSG_HASH(MENU_ENUM_LABEL_VALUE_NO_SETTINGS_FOUND,
      "Keine Einstellungen gefunden.")
MSG_HASH(MENU_ENUM_LABEL_VALUE_NO_SHADER_PARAMETERS,
      "Keine Shaderparameter")
MSG_HASH(MENU_ENUM_LABEL_VALUE_OFF,
      "AN")
MSG_HASH(MENU_ENUM_LABEL_VALUE_ON,
      "AUS")
MSG_HASH(MENU_ENUM_LABEL_VALUE_ONLINE_UPDATER,
      "Online-Aktualisierung")
MSG_HASH(MENU_ENUM_LABEL_VALUE_ONSCREEN_DISPLAY_SETTINGS,
      "OSD-Einstellungen")
MSG_HASH(MENU_ENUM_LABEL_VALUE_OPEN_ARCHIVE,
      "Öffne Archiv")
MSG_HASH(MENU_ENUM_LABEL_VALUE_OPTIONAL,
      "Optional")
MSG_HASH(MENU_ENUM_LABEL_VALUE_OSK_OVERLAY_DIRECTORY,
      "OSK-Overlay-Verzeichnis")
MSG_HASH(MENU_ENUM_LABEL_VALUE_OVERLAY_DIRECTORY,
      "Overlay-Verzeichnis")
MSG_HASH(MENU_ENUM_LABEL_VALUE_OVERLAY_OPACITY,
      "Overlay-Transparenz")
MSG_HASH(MENU_ENUM_LABEL_VALUE_OVERLAY_PRESET,
      "Overlay-Voreinstellung")
MSG_HASH(MENU_ENUM_LABEL_VALUE_OVERLAY_SCALE,
      "Overlay-Skalierung")
MSG_HASH(MENU_ENUM_LABEL_VALUE_OVERLAY_SETTINGS,
      "Overlay-Einstellungen")
MSG_HASH(MENU_ENUM_LABEL_VALUE_PAL60_ENABLE,
      "Verwende PAL60-Modus")
MSG_HASH(MENU_ENUM_LABEL_VALUE_PAUSE_LIBRETRO,
      "Pausiere, wenn das Menü aktiv ist")
MSG_HASH(MENU_ENUM_LABEL_VALUE_PAUSE_NONACTIVE,
      "Nicht im Hintergrund laufen")
MSG_HASH(MENU_ENUM_LABEL_VALUE_PERFCNT_ENABLE,
      "Leistungsindikatoren")
MSG_HASH(MENU_ENUM_LABEL_VALUE_PLAYLIST_DIRECTORY,
      "Wiedergabelisten-Verzeichnis")
MSG_HASH(MENU_ENUM_LABEL_VALUE_PLAYLIST_SETTINGS,
      "Wiedergabelisten-Einstellungen")
MSG_HASH(MENU_ENUM_LABEL_VALUE_POINTER_ENABLE,
      "Touch-Unterstützung")
MSG_HASH(MENU_ENUM_LABEL_VALUE_PORT,
      "Port")
MSG_HASH(MENU_ENUM_LABEL_VALUE_PRESENT,
      "Vorhanden")
MSG_HASH(MENU_ENUM_LABEL_VALUE_PRIVACY_SETTINGS,
      "Privatsphäre-Einstellungen")
MSG_HASH(MENU_ENUM_LABEL_VALUE_QUIT_RETROARCH,
      "RetroArch beenden")
MSG_HASH(MENU_ENUM_LABEL_VALUE_RDB_ENTRY_CRC32,
      "CRC32")
MSG_HASH(MENU_ENUM_LABEL_VALUE_RDB_ENTRY_DESCRIPTION,
      "Beschreibung")
MSG_HASH(MENU_ENUM_LABEL_VALUE_RDB_ENTRY_DEVELOPER,
      "Entwickler")
MSG_HASH(MENU_ENUM_LABEL_VALUE_RDB_ENTRY_FRANCHISE,
      "Franchise")
MSG_HASH(MENU_ENUM_LABEL_VALUE_RDB_ENTRY_MD5,
      "MD5")
MSG_HASH(MENU_ENUM_LABEL_VALUE_RDB_ENTRY_NAME,
      "Name")
MSG_HASH(MENU_ENUM_LABEL_VALUE_RDB_ENTRY_ORIGIN,
      "Herkunft")
MSG_HASH(MENU_ENUM_LABEL_VALUE_RDB_ENTRY_PUBLISHER,
      "Publisher")
MSG_HASH(MENU_ENUM_LABEL_VALUE_RDB_ENTRY_RELEASE_MONTH,
      "Veröffentlichungsmonat")
MSG_HASH(MENU_ENUM_LABEL_VALUE_RDB_ENTRY_RELEASE_YEAR,
      "Veröffentlichungsjahr")
MSG_HASH(MENU_ENUM_LABEL_VALUE_RDB_ENTRY_SHA1,
      "SHA1")
MSG_HASH(MENU_ENUM_LABEL_VALUE_RDB_ENTRY_START_CONTENT,
      "Starte Content")
MSG_HASH(MENU_ENUM_LABEL_VALUE_REBOOT,
      "Neustart")
MSG_HASH(MENU_ENUM_LABEL_VALUE_RECORDING_CONFIG_DIRECTORY,
      "Aufnahme-Konfigurationsverzeichnis")
MSG_HASH(MENU_ENUM_LABEL_VALUE_RECORDING_OUTPUT_DIRECTORY,
      "Aufnahme-Ausgabeverzeichnis")
MSG_HASH(MENU_ENUM_LABEL_VALUE_RECORDING_SETTINGS,
      "Aufnahme-Einstellungen")
MSG_HASH(MENU_ENUM_LABEL_VALUE_RECORD_CONFIG,
      "Aufnahme-Konfiguration")
MSG_HASH(MENU_ENUM_LABEL_VALUE_RECORD_DRIVER,
      "Aufnahme-Treiber")
MSG_HASH(MENU_ENUM_LABEL_VALUE_RECORD_ENABLE,
      "Aktiviere Aufnahmefunktion")
MSG_HASH(MENU_ENUM_LABEL_VALUE_RECORD_PATH, /* FIXME/UPDATE */
      "Aufnahmepfad")
MSG_HASH(MENU_ENUM_LABEL_VALUE_RECORD_USE_OUTPUT_DIRECTORY,
      "Verwende Aufnahme-Ausgabeverzeichnis")
MSG_HASH(MENU_ENUM_LABEL_VALUE_REMAP_FILE_LOAD,
      "Remap-Datei laden")
MSG_HASH(MENU_ENUM_LABEL_VALUE_REMAP_FILE_SAVE_CORE,
      "Speichere Core-Remap-Datei")
MSG_HASH(MENU_ENUM_LABEL_VALUE_REMAP_FILE_SAVE_GAME,
      "Speichere Spiel-Remap-Datei")
MSG_HASH(MENU_ENUM_LABEL_VALUE_REQUIRED,
      "Notwendig")
MSG_HASH(MENU_ENUM_LABEL_VALUE_RESTART_CONTENT,
      "Neustarten")
MSG_HASH(MENU_ENUM_LABEL_VALUE_RESTART_RETROARCH,
      "RetroArch neustarten")
MSG_HASH(MENU_ENUM_LABEL_VALUE_RESUME,
      "Fortsetzen")
MSG_HASH(MENU_ENUM_LABEL_VALUE_RESUME_CONTENT,
      "Fortsetzen")
MSG_HASH(MENU_ENUM_LABEL_VALUE_RETROKEYBOARD,
      "RetroKeyboard")
MSG_HASH(MENU_ENUM_LABEL_VALUE_RETROPAD,
      "RetroPad")
MSG_HASH(MENU_ENUM_LABEL_VALUE_REWIND_ENABLE,
      "Zurückspulen (Rewind) aktivieren")
MSG_HASH(MENU_ENUM_LABEL_VALUE_REWIND_GRANULARITY,
      "Genauigkeit des Zurückspulens (Rewind)")
MSG_HASH(MENU_ENUM_LABEL_VALUE_REWIND_SETTINGS,
      "Zurückspul-Einstellungen")
MSG_HASH(MENU_ENUM_LABEL_VALUE_RGUI_BROWSER_DIRECTORY,
      "Browser-Directory")
MSG_HASH(MENU_ENUM_LABEL_VALUE_RGUI_CONFIG_DIRECTORY,
      "Konfigurations-Verzeichnis")
MSG_HASH(MENU_ENUM_LABEL_VALUE_RGUI_SHOW_START_SCREEN,
      "Zeige Startbildschirm")
MSG_HASH(MENU_ENUM_LABEL_VALUE_RIGHT_ANALOG,
      "Rechter Analogstick")
MSG_HASH(MENU_ENUM_LABEL_VALUE_RUN,
      "Starten")
MSG_HASH(MENU_ENUM_LABEL_VALUE_SAVEFILE_DIRECTORY,
      "Spielstand-Verzeichnis")
MSG_HASH(MENU_ENUM_LABEL_VALUE_SAVESTATE_AUTO_INDEX,
      "Automatische Indexierung von Save States")
MSG_HASH(MENU_ENUM_LABEL_VALUE_SAVESTATE_AUTO_LOAD,
      "Automatisches Laden von Save States")
MSG_HASH(MENU_ENUM_LABEL_VALUE_SAVESTATE_AUTO_SAVE,
      "Automatische Save States")
MSG_HASH(MENU_ENUM_LABEL_VALUE_SAVESTATE_DIRECTORY,
      "Savestate-Verzeichnis")
MSG_HASH(MENU_ENUM_LABEL_VALUE_SAVE_NEW_CONFIG,
      "Konfiguration speichern")
MSG_HASH(MENU_ENUM_LABEL_VALUE_SAVE_STATE,
      "Savestate speichern")
MSG_HASH(MENU_ENUM_LABEL_VALUE_SAVING_SETTINGS,
      "Spielstand-Einstellungen")
MSG_HASH(MENU_ENUM_LABEL_VALUE_SCAN_DIRECTORY,
      "Verzeichnis Durchsuchen")
MSG_HASH(MENU_ENUM_LABEL_VALUE_SCAN_FILE,
      "Datei Durchsuchen")
MSG_HASH(MENU_ENUM_LABEL_VALUE_SCAN_THIS_DIRECTORY,
      "<- Durchsuchen ->")
MSG_HASH(MENU_ENUM_LABEL_VALUE_SCREENSHOT_DIRECTORY,
      "Bildschirmfoto-Verzeichnis")
MSG_HASH(MENU_ENUM_LABEL_VALUE_SCREEN_RESOLUTION,
      "Bildschirmauflösung")
MSG_HASH(MENU_ENUM_LABEL_VALUE_SECONDS,
      "Sekunden")
MSG_HASH(MENU_ENUM_LABEL_VALUE_SETTINGS,
      "Einstellungen")
MSG_HASH(MENU_ENUM_LABEL_VALUE_SHADER,
      "Shader")
MSG_HASH(MENU_ENUM_LABEL_VALUE_SHADER_APPLY_CHANGES,
      "Änderungen übernehmen")
MSG_HASH(MENU_ENUM_LABEL_VALUE_SHADER_OPTIONS,
      "Shaders")
MSG_HASH(MENU_ENUM_LABEL_VALUE_SHOW_ADVANCED_SETTINGS,
      "Zeige erweitere Einstellungen")
MSG_HASH(MENU_ENUM_LABEL_VALUE_SHOW_HIDDEN_FILES,
      "Zeige versteckte Ordner und Dateien")
MSG_HASH(MENU_ENUM_LABEL_VALUE_SLOWMOTION_RATIO,
      "Zeitlupen-Verhältnis")
MSG_HASH(MENU_ENUM_LABEL_VALUE_SORT_SAVEFILES_ENABLE,
      "Sortiere Speicherdaten per Ordner")
MSG_HASH(MENU_ENUM_LABEL_VALUE_SORT_SAVESTATES_ENABLE,
      "Sortiere Save States per Ordner")
MSG_HASH(MENU_ENUM_LABEL_VALUE_STATUS,
      "Status")
MSG_HASH(MENU_ENUM_LABEL_VALUE_STDIN_CMD_ENABLE,
      "stdin-Befehle")
MSG_HASH(MENU_ENUM_LABEL_VALUE_SUSPEND_SCREENSAVER_ENABLE,
      "Bildschirmschoner aussetzen")
MSG_HASH(MENU_ENUM_LABEL_VALUE_SYSTEM_BGM_ENABLE,
      "Aktiviere System-BGM")
MSG_HASH(MENU_ENUM_LABEL_VALUE_SYSTEM_DIRECTORY,
      "System/BIOS-Verzeichnis")
MSG_HASH(MENU_ENUM_LABEL_VALUE_SYSTEM_INFORMATION,
      "Systeminformationen")
MSG_HASH(MENU_ENUM_LABEL_VALUE_SYSTEM_INFO_7ZIP_SUPPORT,
      "7zip-Unterstützung")
MSG_HASH(MENU_ENUM_LABEL_VALUE_SYSTEM_INFO_ALSA_SUPPORT,
      "ALSA-Unterstützung")
MSG_HASH(MENU_ENUM_LABEL_VALUE_SYSTEM_INFO_BUILD_DATE,
      "Build-Datum")
MSG_HASH(MENU_ENUM_LABEL_VALUE_SYSTEM_INFO_CG_SUPPORT,
      "Cg-Unterstützung")
MSG_HASH(MENU_ENUM_LABEL_VALUE_SYSTEM_INFO_COCOA_SUPPORT,
      "Cocoa-Unterstützung")
MSG_HASH(MENU_ENUM_LABEL_VALUE_SYSTEM_INFO_COMMAND_IFACE_SUPPORT,
      "Befehlsinterface-Unterstützung")
MSG_HASH(MENU_ENUM_LABEL_VALUE_SYSTEM_INFO_CORETEXT_SUPPORT,
      "CoreText-Unterstützung")
MSG_HASH(MENU_ENUM_LABEL_VALUE_SYSTEM_INFO_CPU_FEATURES,
      "CPU-Eigenschaften")
MSG_HASH(MENU_ENUM_LABEL_VALUE_SYSTEM_INFO_DISPLAY_METRIC_DPI,
      "Bildschirm-DPI")
MSG_HASH(MENU_ENUM_LABEL_VALUE_SYSTEM_INFO_DISPLAY_METRIC_MM_HEIGHT,
      "Bildschirmhöhe (mm)")
MSG_HASH(MENU_ENUM_LABEL_VALUE_SYSTEM_INFO_DISPLAY_METRIC_MM_WIDTH,
      "Bildschirmbreite (mm)")
MSG_HASH(MENU_ENUM_LABEL_VALUE_SYSTEM_INFO_DSOUND_SUPPORT,
      "DirectSound-Unterstützung")
MSG_HASH(MENU_ENUM_LABEL_VALUE_SYSTEM_INFO_DYLIB_SUPPORT,
      "Dynamic-Library-Unterstützung")
MSG_HASH(MENU_ENUM_LABEL_VALUE_SYSTEM_INFO_EGL_SUPPORT,
      "EGL-Unterstützung")
MSG_HASH(MENU_ENUM_LABEL_VALUE_SYSTEM_INFO_FBO_SUPPORT,
      "Unterstützung für OpenGL/Direct3D Render-to-Texture (Multi-Pass Shader)")
MSG_HASH(MENU_ENUM_LABEL_VALUE_SYSTEM_INFO_FFMPEG_SUPPORT,
      "FFmpeg-Unterstützung")
MSG_HASH(MENU_ENUM_LABEL_VALUE_SYSTEM_INFO_FREETYPE_SUPPORT,
      "FreeType-Unterstützung")
MSG_HASH(MENU_ENUM_LABEL_VALUE_SYSTEM_INFO_FRONTEND_IDENTIFIER,
      "Frontend-Kennung")
MSG_HASH(MENU_ENUM_LABEL_VALUE_SYSTEM_INFO_FRONTEND_NAME,
      "Frontend-Name")
MSG_HASH(MENU_ENUM_LABEL_VALUE_SYSTEM_INFO_FRONTEND_OS,
      "Frontend-Betriebssystem")
MSG_HASH(MENU_ENUM_LABEL_VALUE_SYSTEM_INFO_GIT_VERSION,
      "Git-Version")
MSG_HASH(MENU_ENUM_LABEL_VALUE_SYSTEM_INFO_GLSL_SUPPORT,
      "GLSL-Unterstützung")
MSG_HASH(MENU_ENUM_LABEL_VALUE_SYSTEM_INFO_HLSL_SUPPORT,
      "HLSL-Unterstützung")
MSG_HASH(MENU_ENUM_LABEL_VALUE_SYSTEM_INFO_JACK_SUPPORT,
      "JACK-Unterstützung")
MSG_HASH(MENU_ENUM_LABEL_VALUE_SYSTEM_INFO_KMS_SUPPORT,
      "KMS/EGL-Unterstützung")
MSG_HASH(MENU_ENUM_LABEL_VALUE_SYSTEM_INFO_LIBRETRODB_SUPPORT,
      "LibretroDB-Unterstützung")
MSG_HASH(MENU_ENUM_LABEL_VALUE_SYSTEM_INFO_LIBUSB_SUPPORT,
      "Libusb-Unterstützung")
MSG_HASH(MENU_ENUM_LABEL_VALUE_SYSTEM_INFO_LIBXML2_SUPPORT,
      "Libxml2-XML-Parsing-Unterstützung")
MSG_HASH(MENU_ENUM_LABEL_VALUE_SYSTEM_INFO_NETPLAY_SUPPORT,
      "Netplay-Unterstützung (Peer-to-Peer)")
MSG_HASH(MENU_ENUM_LABEL_VALUE_SYSTEM_INFO_NETWORK_COMMAND_IFACE_SUPPORT,
      "Netzwerk-Befehlsinterface-Unterstützung")
MSG_HASH(MENU_ENUM_LABEL_VALUE_SYSTEM_INFO_OPENAL_SUPPORT,
      "OpenAL-Unterstützung")
MSG_HASH(MENU_ENUM_LABEL_VALUE_SYSTEM_INFO_OPENGLES_SUPPORT,
      "OpenGL-ES-Unterstützung")
MSG_HASH(MENU_ENUM_LABEL_VALUE_SYSTEM_INFO_OPENGL_SUPPORT,
      "OpenGL-Unterstützung")
MSG_HASH(MENU_ENUM_LABEL_VALUE_SYSTEM_INFO_OPENSL_SUPPORT,
      "OpenSL-Unterstützung")
MSG_HASH(MENU_ENUM_LABEL_VALUE_SYSTEM_INFO_OPENVG_SUPPORT,
      "OpenVG-Unterstützung")
MSG_HASH(MENU_ENUM_LABEL_VALUE_SYSTEM_INFO_OSS_SUPPORT,
      "OSS-Unterstützung")
MSG_HASH(MENU_ENUM_LABEL_VALUE_SYSTEM_INFO_OVERLAY_SUPPORT,
      "Overlay-Unterstützung")
MSG_HASH(MENU_ENUM_LABEL_VALUE_SYSTEM_INFO_POWER_SOURCE,
      "Energiequelle")
MSG_HASH(MENU_ENUM_LABEL_VALUE_SYSTEM_INFO_POWER_SOURCE_CHARGED,
      "Geladen")
MSG_HASH(MENU_ENUM_LABEL_VALUE_SYSTEM_INFO_POWER_SOURCE_CHARGING,
      "Lädt")
MSG_HASH(MENU_ENUM_LABEL_VALUE_SYSTEM_INFO_POWER_SOURCE_DISCHARGING,
      "Entlädt")
MSG_HASH(MENU_ENUM_LABEL_VALUE_SYSTEM_INFO_POWER_SOURCE_NO_SOURCE,
      "Keine Quelle")
MSG_HASH(MENU_ENUM_LABEL_VALUE_SYSTEM_INFO_PULSEAUDIO_SUPPORT,
      "PulseAudio-Unterstützung")
MSG_HASH(MENU_ENUM_LABEL_VALUE_SYSTEM_INFO_PYTHON_SUPPORT,
      "Python-Unterstützung (Script-Unterstützung in Shadern)")
MSG_HASH(MENU_ENUM_LABEL_VALUE_SYSTEM_INFO_RETRORATING_LEVEL,
      "RetroRating-Stufe")
MSG_HASH(MENU_ENUM_LABEL_VALUE_SYSTEM_INFO_ROARAUDIO_SUPPORT,
      "RoarAudio-Unterstützung")
MSG_HASH(MENU_ENUM_LABEL_VALUE_SYSTEM_INFO_RPNG_SUPPORT,
      "PNG-Unterstützung (RPNG)")
MSG_HASH(MENU_ENUM_LABEL_VALUE_SYSTEM_INFO_RSOUND_SUPPORT,
      "RSound-Unterstützung")
MSG_HASH(MENU_ENUM_LABEL_VALUE_SYSTEM_INFO_SDL2_SUPPORT,
      "SDL2-Unterstützung")
MSG_HASH(MENU_ENUM_LABEL_VALUE_SYSTEM_INFO_SDL_IMAGE_SUPPORT,
      "SDL-Image-Unterstützung")
MSG_HASH(MENU_ENUM_LABEL_VALUE_SYSTEM_INFO_SDL_SUPPORT,
      "SDL1.2-Unterstützung")
MSG_HASH(MENU_ENUM_LABEL_VALUE_SYSTEM_INFO_THREADING_SUPPORT,
      "Threading-Unterstützung")
MSG_HASH(MENU_ENUM_LABEL_VALUE_SYSTEM_INFO_UDEV_SUPPORT,
      "Udev-Unterstützung")
MSG_HASH(MENU_ENUM_LABEL_VALUE_SYSTEM_INFO_V4L2_SUPPORT,
      "Video4Linux2-Unterstützung")
MSG_HASH(MENU_ENUM_LABEL_VALUE_SYSTEM_INFO_VIDEO_CONTEXT_DRIVER,
      "Video-Context-Treiber")
MSG_HASH(MENU_ENUM_LABEL_VALUE_SYSTEM_INFO_WAYLAND_SUPPORT,
      "Wayland-Unterstützung")
MSG_HASH(MENU_ENUM_LABEL_VALUE_SYSTEM_INFO_X11_SUPPORT,
      "X11-Unterstützung")
MSG_HASH(MENU_ENUM_LABEL_VALUE_SYSTEM_INFO_XAUDIO2_SUPPORT,
      "XAudio2-Unterstützung")
MSG_HASH(MENU_ENUM_LABEL_VALUE_SYSTEM_INFO_XVIDEO_SUPPORT,
      "XVideo-Unterstützung")
MSG_HASH(MENU_ENUM_LABEL_VALUE_SYSTEM_INFO_ZLIB_SUPPORT,
      "Zlib-Unterstützung")
MSG_HASH(MENU_ENUM_LABEL_VALUE_TAKE_SCREENSHOT,
      "Bildschirmfoto")
MSG_HASH(MENU_ENUM_LABEL_VALUE_THREADED_DATA_RUNLOOP_ENABLE,
      "Threaded Data Runloop")
MSG_HASH(MENU_ENUM_LABEL_VALUE_TIMEDATE_ENABLE,
      "Zeige Uhrzeit / Datum")
MSG_HASH(MENU_ENUM_LABEL_VALUE_TITLE_COLOR,
      "Menü-Titel-Farbe")
MSG_HASH(MENU_ENUM_LABEL_VALUE_TRUE,
      "True")
MSG_HASH(MENU_ENUM_LABEL_VALUE_UI_COMPANION_START_ON_BOOT,
      "UI-Companion beim Hochfahren starten")
MSG_HASH(MENU_ENUM_LABEL_VALUE_UI_MENUBAR_ENABLE,
      "Menüleiste")
MSG_HASH(MENU_ENUM_LABEL_VALUE_UNABLE_TO_READ_COMPRESSED_FILE,
      "Komprimiertes Archiv kann nicht gelesen werden.")
MSG_HASH(MENU_ENUM_LABEL_VALUE_UNKNOWN,
      "Unbekannt")
MSG_HASH(MENU_ENUM_LABEL_VALUE_UPDATE_ASSETS,
      "Aktualisiere Assets")
MSG_HASH(MENU_ENUM_LABEL_VALUE_UPDATE_AUTOCONFIG_PROFILES,
      "Aktualisiere Autoconfig-Profile")
MSG_HASH(MENU_ENUM_LABEL_VALUE_UPDATE_CG_SHADERS,
      "Aktualisiere CG-Shader")
MSG_HASH(MENU_ENUM_LABEL_VALUE_UPDATE_CHEATS,
      "Aktualisiere Cheats")
MSG_HASH(MENU_ENUM_LABEL_VALUE_UPDATE_DATABASES,
      "Aktualisiere Datenbanken")
MSG_HASH(MENU_ENUM_LABEL_VALUE_UPDATE_GLSL_SHADERS,
      "Aktualisiere GLSL-Shader")
MSG_HASH(MENU_ENUM_LABEL_VALUE_UPDATE_OVERLAYS,
      "Aktualisiere Overlays")
MSG_HASH(MENU_ENUM_LABEL_VALUE_USER,
      "Benutzer")
MSG_HASH(MENU_ENUM_LABEL_VALUE_USER_INTERFACE_SETTINGS,
      "Benutzeroberflächen-Einstellungen")
MSG_HASH(MENU_ENUM_LABEL_VALUE_USER_LANGUAGE,
      "Sprache")
MSG_HASH(MENU_ENUM_LABEL_VALUE_USER_SETTINGS,
      "Benutzer-Einstellungen")
MSG_HASH(MENU_ENUM_LABEL_VALUE_USE_BUILTIN_PLAYER,
      "Verwende integrierten Player") /* FIXME/UPDATE */
MSG_HASH(MENU_ENUM_LABEL_VALUE_USE_THIS_DIRECTORY,
      "<Diesen Ordner verwenden>")
MSG_HASH(MENU_ENUM_LABEL_VALUE_VIDEO_ALLOW_ROTATE,
      "Erlaube Bildrotation")
MSG_HASH(MENU_ENUM_LABEL_VALUE_VIDEO_ASPECT_RATIO_AUTO,
      "Automatisches Bildseitenverhältnis")
MSG_HASH(MENU_ENUM_LABEL_VALUE_VIDEO_ASPECT_RATIO_INDEX,
      "Bildseitenverhältnis-Index")
MSG_HASH(MENU_ENUM_LABEL_VALUE_VIDEO_BLACK_FRAME_INSERTION,
      "Setze schwarze Frames ein")
MSG_HASH(MENU_ENUM_LABEL_VALUE_VIDEO_CROP_OVERSCAN,
      "Bildränder (Overscan) zuschneiden (Neustart erforderlich)")
MSG_HASH(MENU_ENUM_LABEL_VALUE_VIDEO_DISABLE_COMPOSITION,
      "Deaktiviere Desktop-Komposition")
MSG_HASH(MENU_ENUM_LABEL_VALUE_VIDEO_DRIVER,
      "Grafiktreiber")
MSG_HASH(MENU_ENUM_LABEL_VALUE_VIDEO_FILTER,
      "Videofilter")
MSG_HASH(MENU_ENUM_LABEL_VALUE_VIDEO_FILTER_DIR,
      "Grafikfilter-Verzeichnis")
MSG_HASH(MENU_ENUM_LABEL_VALUE_VIDEO_FILTER_FLICKER,
      "Aktiviere Flacker-Filter")
MSG_HASH(MENU_ENUM_LABEL_VALUE_VIDEO_FONT_ENABLE,
      "Zeige OSD-Nachrichten")
MSG_HASH(MENU_ENUM_LABEL_VALUE_VIDEO_FONT_PATH,
      "Schriftart der OSD-Nachrichten")
MSG_HASH(MENU_ENUM_LABEL_VALUE_VIDEO_FONT_SIZE,
      "Schriftgröße der OSD-Nachrichten")
MSG_HASH(MENU_ENUM_LABEL_VALUE_VIDEO_FORCE_ASPECT,
      "Erzwinge Bildseitenverhältnis")
MSG_HASH(MENU_ENUM_LABEL_VALUE_VIDEO_FORCE_SRGB_DISABLE,
      "Erzwinge Deaktivierung des sRGB FBO")
MSG_HASH(MENU_ENUM_LABEL_VALUE_VIDEO_FRAME_DELAY,
      "Bildverzögerung")
MSG_HASH(MENU_ENUM_LABEL_VALUE_VIDEO_FULLSCREEN,
      "Verwende Vollbildmodus")
MSG_HASH(MENU_ENUM_LABEL_VALUE_VIDEO_GAMMA,
      "Gamma")
MSG_HASH(MENU_ENUM_LABEL_VALUE_VIDEO_GPU_RECORD,
      "Aktiviere GPU-Aufnahmefunktion")
MSG_HASH(MENU_ENUM_LABEL_VALUE_VIDEO_GPU_SCREENSHOT,
      "Aktiviere GPU-Bildschirmfotos")
MSG_HASH(MENU_ENUM_LABEL_VALUE_VIDEO_HARD_SYNC,
      "Synchronisiere GPU und CPU")
MSG_HASH(MENU_ENUM_LABEL_VALUE_VIDEO_HARD_SYNC_FRAMES,
      "Synchronisiere Frames fest mit GPU")
MSG_HASH(MENU_ENUM_LABEL_VALUE_VIDEO_MESSAGE_POS_X,
      "X-Position der OSD-Nachrichten")
MSG_HASH(MENU_ENUM_LABEL_VALUE_VIDEO_MESSAGE_POS_Y,
      "Y-Position der OSD-Nachrichten")
MSG_HASH(MENU_ENUM_LABEL_VALUE_VIDEO_MONITOR_INDEX,
      "Monitor-Index")
MSG_HASH(MENU_ENUM_LABEL_VALUE_VIDEO_POST_FILTER_RECORD,
      "Aktiviere Aufnahme von Post-Filtern")
MSG_HASH(MENU_ENUM_LABEL_VALUE_VIDEO_REFRESH_RATE,
      "Bildwiederholrate")
MSG_HASH(MENU_ENUM_LABEL_VALUE_VIDEO_REFRESH_RATE_AUTO,
      "Geschätzte Bildwiederholrate")
MSG_HASH(MENU_ENUM_LABEL_VALUE_VIDEO_ROTATION,
      "Rotation")
MSG_HASH(MENU_ENUM_LABEL_VALUE_VIDEO_SCALE,
      "Fenterskalierung")
MSG_HASH(MENU_ENUM_LABEL_VALUE_VIDEO_SCALE_INTEGER,
      "Ganzzahlige Bildskalierung")
MSG_HASH(MENU_ENUM_LABEL_VALUE_VIDEO_SETTINGS,
      "Video-Einstellungen")
MSG_HASH(MENU_ENUM_LABEL_VALUE_VIDEO_SHADER_DIR,
      "Grafikshader-Verzeichnis")
MSG_HASH(MENU_ENUM_LABEL_VALUE_VIDEO_SHADER_NUM_PASSES,
      "Shader-Durchgänge")  /* FIXME */
MSG_HASH(MENU_ENUM_LABEL_VALUE_VIDEO_SHADER_PARAMETERS,
      "Momentane Shaderparameter") /* FIXME/UPDATE */
MSG_HASH(MENU_ENUM_LABEL_VALUE_VIDEO_SHADER_PRESET,
      "Shader-Voreinstellung laden")
MSG_HASH(MENU_ENUM_LABEL_VALUE_VIDEO_SHADER_PRESET_PARAMETERS,
      "Menü Shaderparameter (Menü)")
MSG_HASH(MENU_ENUM_LABEL_VALUE_VIDEO_SHADER_PRESET_SAVE_AS,
      "Speichere Shader-Voreinstellung unter...")
MSG_HASH(MENU_ENUM_LABEL_VALUE_VIDEO_SHARED_CONTEXT,
      "HW-Shared-Context aktivieren")
MSG_HASH(MENU_ENUM_LABEL_VALUE_VIDEO_SMOOTH,
      "Bilineare Filterung (HW)")
MSG_HASH(MENU_ENUM_LABEL_VALUE_VIDEO_SOFT_FILTER,
      "Aktiviere Soft-Filter")
MSG_HASH(MENU_ENUM_LABEL_VALUE_VIDEO_SWAP_INTERVAL,
      "VSync-Intervall")
MSG_HASH(MENU_ENUM_LABEL_VALUE_VIDEO_TAB,
      "Videos")
MSG_HASH(MENU_ENUM_LABEL_VALUE_VIDEO_THREADED,
      "Threaded Video")
MSG_HASH(MENU_ENUM_LABEL_VALUE_VIDEO_VFILTER,
      "Bild entflackern")
MSG_HASH(MENU_ENUM_LABEL_VALUE_VIDEO_VIEWPORT_CUSTOM_HEIGHT,
      "Bildchirmauflösung Höhe")
MSG_HASH(MENU_ENUM_LABEL_VALUE_VIDEO_VIEWPORT_CUSTOM_WIDTH,
      "Bildchirmauflösung Breite")
MSG_HASH(MENU_ENUM_LABEL_VALUE_VIDEO_VIEWPORT_CUSTOM_X,
      "Bildchirmauflösung X")
MSG_HASH(MENU_ENUM_LABEL_VALUE_VIDEO_VIEWPORT_CUSTOM_Y,
      "Bildchirmauflösung Y")
MSG_HASH(MENU_ENUM_LABEL_VALUE_VIDEO_VI_WIDTH,
      "Kalibriere VI-Bildbreite")
MSG_HASH(MENU_ENUM_LABEL_VALUE_VIDEO_VSYNC,
      "Vertikale Synchronisation (VSync)")
MSG_HASH(MENU_ENUM_LABEL_VALUE_VIDEO_WINDOWED_FULLSCREEN,
      "Unechter Vollbild-Modus (Windowed Fullscreen)")
MSG_HASH(MENU_ENUM_LABEL_VALUE_WIFI_DRIVER,
      "Wlan-Treiber")
MSG_HASH(MENU_ENUM_LABEL_VALUE_WIFI_SETTINGS,
      "Wlan")
MSG_HASH(MENU_ENUM_LABEL_VALUE_XMB_SHADOWS_ENABLE,
      "Icon Schatten")
MSG_HASH(MENU_ENUM_LABEL_VALUE_XMB_SHOW_HISTORY,
      "Zeige Verlauf")
MSG_HASH(MENU_ENUM_LABEL_VALUE_XMB_SHOW_IMAGES,
      "Zeige Bilder")
MSG_HASH(MENU_ENUM_LABEL_VALUE_XMB_SHOW_MUSIC,
      "Zeige Musik")
MSG_HASH(MENU_ENUM_LABEL_VALUE_XMB_SHOW_SETTINGS,
      "Zeige Einstellungen")
MSG_HASH(MENU_ENUM_LABEL_VALUE_XMB_SHOW_VIDEO,
      "Zeige Videos")
MSG_HASH(MENU_ENUM_LABEL_VALUE_YES,
      "Ja")
MSG_HASH(MENU_ENUM_SUBLABEL_PAUSE_NONACTIVE,
      "Pause gameplay when window focus is lost.")
MSG_HASH(MENU_ENUM_SUBLABEL_VIDEO_DISABLE_COMPOSITION,
      "Enable or disable composition (Windows only).")
MSG_HASH(MENU_ENUM_SUBLABEL_HISTORY_LIST_ENABLE,
      "Enable or disable recent playlist for games, images, music, and videos.")
MSG_HASH(MENU_ENUM_SUBLABEL_CONTENT_HISTORY_SIZE,
      "Limit the number of entries in recent playlist for games, images, music, and videos.")
MSG_HASH(MENU_ENUM_LABEL_VALUE_INPUT_UNIFIED_MENU_CONTROLS,
      "Unified Menu Controls")
MSG_HASH(MENU_ENUM_SUBLABEL_INPUT_UNIFIED_MENU_CONTROLS,
      "Use the same controls for both the menu and the game. Applies to the keyboard.")
MSG_HASH(MENU_ENUM_SUBLABEL_VIDEO_FONT_ENABLE,
      "Show onscreen messages.")<|MERGE_RESOLUTION|>--- conflicted
+++ resolved
@@ -146,13 +146,10 @@
       "Datenbankmanager")
 MSG_HASH(MENU_ENUM_LABEL_VALUE_DELETE_ENTRY,
       "Von der Playlist löschen")
-<<<<<<< HEAD
+MSG_HASH(MENU_ENUM_LABEL_VALUE_FAVORITES,
+"Lesezeichen")
 MSG_HASH(MENU_ENUM_LABEL_VALUE_DETECT_CORE_LIST,
       "Content laden (Core erkennen)")  /* FIXME */
-=======
-MSG_HASH(MENU_ENUM_LABEL_VALUE_FAVORITES,
-      "Lesezeichen")
->>>>>>> 39b41a1f
 MSG_HASH(MENU_ENUM_LABEL_VALUE_DIRECTORY_CONTENT,
       "<Content-Verz.>")
 MSG_HASH(MENU_ENUM_LABEL_VALUE_DIRECTORY_DEFAULT,
@@ -284,13 +281,9 @@
 MSG_HASH(MENU_ENUM_LABEL_VALUE_LINEAR,
       "Linear")
 MSG_HASH(MENU_ENUM_LABEL_VALUE_LOAD_ARCHIVE,
-<<<<<<< HEAD
       "Archiv laden")
 MSG_HASH(MENU_ENUM_LABEL_VALUE_LOAD_CONTENT,
       "Content laden") /* FIXME */
-=======
-      "Lade Archiv")
->>>>>>> 39b41a1f
 MSG_HASH(MENU_ENUM_LABEL_VALUE_LOAD_CONTENT_HISTORY,
       "Content laden (Verlauf)") /* FIXME/UPDATE */
 MSG_HASH(MENU_ENUM_LABEL_VALUE_LOAD_CONTENT_LIST,
