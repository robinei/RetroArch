/*  RetroArch - A frontend for libretro.
 *  Copyright (C) 2010-2014 - Hans-Kristian Arntzen
 *  Copyright (C) 2011-2017 - Daniel De Matteis
 *
 *  RetroArch is free software: you can redistribute it and/or modify it under the terms
 *  of the GNU General Public License as published by the Free Software Found-
 *  ation, either version 3 of the License, or (at your option) any later version.
 *
 *  RetroArch is distributed in the hope that it will be useful, but WITHOUT ANY WARRANTY;
 *  without even the implied warranty of MERCHANTABILITY or FITNESS FOR A PARTICULAR
 *  PURPOSE.  See the GNU General Public License for more details.
 *
 *  You should have received a copy of the GNU General Public License along with RetroArch.
 *  If not, see <http://www.gnu.org/licenses/>.
 */

#include <sys/poll.h>
#include <unistd.h>

#include <wayland-client.h>
#include <wayland-cursor.h>

#include <string/stdstring.h>

#ifdef HAVE_CONFIG_H
#include "../../config.h"
#endif

#ifdef HAVE_EGL
#include <wayland-egl.h>
#endif

#ifdef HAVE_VULKAN
#include "../common/vulkan_common.h"
#endif

#ifdef HAVE_EGL
#include "../common/egl_common.h"
#endif

#if defined(HAVE_OPENGL) || defined(HAVE_OPENGLES)
#include "../common/gl_common.h"
#endif

#include "../common/wayland_common.h"
#include "../../frontend/frontend_driver.h"
#include "../../input/input_driver.h"
#include "../../input/input_keymaps.h"

/* Generated from idle-inhibit-unstable-v1.xml */
#include "../common/wayland/idle-inhibit-unstable-v1.h"

/* Generated from xdg-shell-unstable-v6.xml */
#include "../common/wayland/xdg-shell-unstable-v6.h"

/* Generated from xdg-shell.xml */
#include "../common/wayland/xdg-shell.h"

/* Generated from xdg-decoration-unstable-v1.h */
#include "../common/wayland/xdg-decoration-unstable-v1.h"

typedef struct touch_pos
{
   bool active;
   int32_t id;
   unsigned x;
   unsigned y;
} touch_pos_t;

typedef struct output_info
{
   struct wl_output *output;
   uint32_t global_id;
   unsigned width;
   unsigned height;
   unsigned physical_width;
   unsigned physical_height;
   int refresh_rate;
   unsigned scale;
   struct wl_list link; // wl->all_outputs
} output_info_t;

static int num_active_touches;
static touch_pos_t active_touch_positions[MAX_TOUCHES];

typedef struct gfx_ctx_wayland_data
{
#ifdef HAVE_EGL
   egl_ctx_data_t egl;
   struct wl_egl_window *win;
#endif
   bool fullscreen;
   bool maximized;
   bool resize;
   bool configured;
   bool activated;
   int prev_width;
   int prev_height;
   unsigned width;
   unsigned height;
   struct wl_registry *registry;
   struct wl_compositor *compositor;
   struct wl_surface *surface;
   struct wl_shell_surface *shell_surf;
   struct wl_shell *shell;
   struct zxdg_surface_v6 *zxdg_surface;
   struct zxdg_shell_v6 *zxdg_shell;
   struct zxdg_toplevel_v6 *zxdg_toplevel;
   struct xdg_surface *xdg_surface;
   struct xdg_wm_base *xdg_shell;
   struct xdg_toplevel *xdg_toplevel;
   struct wl_keyboard *wl_keyboard;
   struct wl_pointer  *wl_pointer;
   struct wl_touch *wl_touch;
   struct wl_seat *seat;
   struct wl_shm *shm;
   struct zxdg_decoration_manager_v1 *deco_manager;
   struct zxdg_toplevel_decoration_v1 *deco;
   struct zwp_idle_inhibit_manager_v1 *idle_inhibit_manager;
   struct zwp_idle_inhibitor_v1 *idle_inhibitor;
   struct wl_list all_outputs;
   output_info_t *current_output;
   int swap_interval;
   bool core_hw_context_enable;

   unsigned last_buffer_scale;
   unsigned buffer_scale;

   struct
   {
      struct wl_cursor *default_cursor;
      struct wl_cursor_theme *theme;
      struct wl_surface *surface;
      uint32_t serial;
      bool visible;
   } cursor;

   input_ctx_wayland_data_t input;

#ifdef HAVE_VULKAN
   gfx_ctx_vulkan_data_t vk;
#endif
} gfx_ctx_wayland_data_t;

static enum gfx_ctx_api wl_api   = GFX_CTX_NONE;

#ifndef EGL_OPENGL_ES3_BIT_KHR
#define EGL_OPENGL_ES3_BIT_KHR 0x0040
#endif

#ifndef EGL_PLATFORM_WAYLAND_KHR
#define EGL_PLATFORM_WAYLAND_KHR 0x31D8
#endif

#ifdef HAVE_XKBCOMMON
/* FIXME: Move this into a header? */
int init_xkb(int fd, size_t size);
int handle_xkb(int code, int value);
void handle_xkb_state_mask(uint32_t depressed, uint32_t latched, uint32_t locked, uint32_t group);
void free_xkb(void);
#endif

static void keyboard_handle_keymap(void* data,
      struct wl_keyboard* keyboard,
      uint32_t format,
      int fd,
      uint32_t size)
{
   (void)data;
   if (format != WL_KEYBOARD_KEYMAP_FORMAT_XKB_V1)
   {
      close(fd);
      return;
   }

#ifdef HAVE_XKBCOMMON
   if (init_xkb(fd, size) < 0)
      RARCH_ERR("[Wayland]: Failed to init keymap.\n");
#endif
   close(fd);

   RARCH_LOG("[Wayland]: Loaded keymap.\n");
}

static void keyboard_handle_enter(void* data,
      struct wl_keyboard* keyboard,
      uint32_t serial,
      struct wl_surface* surface,
      struct wl_array* keys)
{
   gfx_ctx_wayland_data_t *wl = (gfx_ctx_wayland_data_t*)data;
   wl->input.keyboard_focus = true;
}

static void keyboard_handle_leave(void *data,
      struct wl_keyboard *keyboard,
      uint32_t serial,
      struct wl_surface *surface)
{
   gfx_ctx_wayland_data_t *wl = (gfx_ctx_wayland_data_t*)data;
   wl->input.keyboard_focus = false;
}

static void keyboard_handle_key(void *data,
      struct wl_keyboard *keyboard,
      uint32_t serial,
      uint32_t time,
      uint32_t key,
      uint32_t state)
{
   (void)serial;
   (void)time;
   (void)keyboard;

   int value = 1;
   gfx_ctx_wayland_data_t *wl = (gfx_ctx_wayland_data_t*)data;
   if (state == WL_KEYBOARD_KEY_STATE_PRESSED)
   {
      BIT_SET(wl->input.key_state, key);
      value = 1;
   }
   else if (state == WL_KEYBOARD_KEY_STATE_RELEASED)
   {
      BIT_CLEAR(wl->input.key_state, key);
      value = 0;
   }

#ifdef HAVE_XKBCOMMON
   if (handle_xkb(key, value) == 0)
      return;
#endif
   input_keyboard_event(value,
         rarch_keysym_lut[key],
         0, 0, RETRO_DEVICE_KEYBOARD);
}

static void keyboard_handle_modifiers(void *data,
      struct wl_keyboard *keyboard,
      uint32_t serial,
      uint32_t modsDepressed,
      uint32_t modsLatched,
      uint32_t modsLocked,
      uint32_t group)
{
   (void)data;
   (void)keyboard;
   (void)serial;
#ifdef HAVE_XKBCOMMON
   handle_xkb_state_mask(modsDepressed, modsLatched, modsLocked, group);
#else
   (void)modsDepressed;
   (void)modsLatched;
   (void)modsLocked;
   (void)group;
#endif
}

void keyboard_handle_repeat_info(void *data,
                                        struct wl_keyboard *wl_keyboard,
                                        int32_t rate,
                                        int32_t delay)
{
   (void)data;
   (void)wl_keyboard;
   (void)rate;
   (void)delay;
   /* TODO: Seems like we'll need this to get repeat working. We'll have to do it on our own. */
}

static const struct wl_keyboard_listener keyboard_listener = {
   keyboard_handle_keymap,
   keyboard_handle_enter,
   keyboard_handle_leave,
   keyboard_handle_key,
   keyboard_handle_modifiers,
   keyboard_handle_repeat_info
};

static void gfx_ctx_wl_show_mouse(void *data, bool state);

static void pointer_handle_enter(void *data,
      struct wl_pointer *pointer,
      uint32_t serial,
      struct wl_surface *surface,
      wl_fixed_t sx,
      wl_fixed_t sy)
{
   gfx_ctx_wayland_data_t *wl = (gfx_ctx_wayland_data_t*)data;
   (void)pointer;
   (void)serial;
   (void)surface;

   wl->input.mouse.last_x = wl_fixed_to_int(sx * (wl_fixed_t)wl->buffer_scale);
   wl->input.mouse.last_y = wl_fixed_to_int(sy * (wl_fixed_t)wl->buffer_scale);
   wl->input.mouse.x = wl->input.mouse.last_x;
   wl->input.mouse.y = wl->input.mouse.last_y;
   wl->input.mouse.focus = true;
   wl->cursor.serial = serial;

   gfx_ctx_wl_show_mouse(data, wl->cursor.visible);
}

static void pointer_handle_leave(void *data,
      struct wl_pointer *pointer,
      uint32_t serial,
      struct wl_surface *surface)
{
   gfx_ctx_wayland_data_t *wl = (gfx_ctx_wayland_data_t*)data;
   wl->input.mouse.focus = false;
   (void)pointer;
   (void)serial;
   (void)surface;
}

static void pointer_handle_motion(void *data,
      struct wl_pointer *pointer,
      uint32_t time,
      wl_fixed_t sx,
      wl_fixed_t sy)
{
   gfx_ctx_wayland_data_t *wl = (gfx_ctx_wayland_data_t*)data;
   wl->input.mouse.x = wl_fixed_to_int((wl_fixed_t)wl->buffer_scale * sx);
   wl->input.mouse.y = wl_fixed_to_int((wl_fixed_t)wl->buffer_scale * sy);
}

static void pointer_handle_button(void *data,
      struct wl_pointer *wl_pointer,
      uint32_t serial,
      uint32_t time,
      uint32_t button,
      uint32_t state)
{
   gfx_ctx_wayland_data_t *wl = (gfx_ctx_wayland_data_t*)data;
   if (state == WL_POINTER_BUTTON_STATE_PRESSED)
   {
      if (button == BTN_LEFT)
      {
         wl->input.mouse.left = true;

         if (BIT_GET(wl->input.key_state, KEY_LEFTALT)) {
<<<<<<< HEAD
			 if (wl->xdg_toplevel)
			   xdg_toplevel_move(wl->xdg_toplevel, wl->seat, serial);
			 else if (wl->zxdg_toplevel)
			   zxdg_toplevel_v6_move(wl->zxdg_toplevel, wl->seat, serial);
			 else if (wl->shell)
			   wl_shell_surface_move(wl->shell_surf, wl->seat, serial);
=======
			 if (wl->xdg_toplevel) {
				 xdg_toplevel_move(wl->xdg_toplevel, wl->seat, serial);
			 }
			 else if (wl->zxdg_toplevel) {
				 zxdg_toplevel_v6_move(wl->zxdg_toplevel, wl->seat, serial);
			 }
			 else if (wl->shell) {
				 wl_shell_surface_move(wl->shell_surf, wl->seat, serial);
>>>>>>> ddbb1a4d
			 }
		 }
      }
      else if (button == BTN_RIGHT)
         wl->input.mouse.right = true;
      else if (button == BTN_MIDDLE)
         wl->input.mouse.middle = true;
   }
   else
   {
      if (button == BTN_LEFT)
         wl->input.mouse.left = false;
      else if (button == BTN_RIGHT)
         wl->input.mouse.right = false;
      else if (button == BTN_MIDDLE)
         wl->input.mouse.middle = false;
   }
}

static void pointer_handle_axis(void *data,
      struct wl_pointer *wl_pointer,
      uint32_t time,
      uint32_t axis,
      wl_fixed_t value)
{
   (void)data;
   (void)wl_pointer;
   (void)time;
   (void)axis;
   (void)value;
}

static const struct wl_pointer_listener pointer_listener = {
   pointer_handle_enter,
   pointer_handle_leave,
   pointer_handle_motion,
   pointer_handle_button,
   pointer_handle_axis,
};

/* TODO: implement check for resize */

static void touch_handle_down(void *data,
      struct wl_touch *wl_touch,
      uint32_t serial,
      uint32_t time,
      struct wl_surface *surface,
      int32_t id,
      wl_fixed_t x,
      wl_fixed_t y)
{
   int i;
   gfx_ctx_wayland_data_t *wl = (gfx_ctx_wayland_data_t*)data;

   if (num_active_touches < MAX_TOUCHES)
   {
      for (i = 0; i < MAX_TOUCHES; i++)
      {
         /* Use next empty slot */
         if (!active_touch_positions[i].active)
         {
            active_touch_positions[num_active_touches].active = true;
            active_touch_positions[num_active_touches].id = id;
            active_touch_positions[num_active_touches].x = (unsigned) wl_fixed_to_int(x);
            active_touch_positions[num_active_touches].y = (unsigned) wl_fixed_to_int(y);
            num_active_touches++;
            break;
         }
      }
   }
}
static void reorder_touches(void)
{
   int i, j;
   if (num_active_touches == 0)
      return;

   for (i = 0; i < MAX_TOUCHES; i++)
   {
      if (!active_touch_positions[i].active)
      {
         for (j=i+1; j<MAX_TOUCHES; j++)
         {
            if (active_touch_positions[j].active)
            {
               active_touch_positions[i].active = active_touch_positions[j].active;
               active_touch_positions[i].id = active_touch_positions[j].id;
               active_touch_positions[i].x = active_touch_positions[j].x;
               active_touch_positions[i].y = active_touch_positions[j].y;
               active_touch_positions[j].active = false;
               active_touch_positions[j].id = -1;
               active_touch_positions[j].x = (unsigned) 0;
               active_touch_positions[j].y = (unsigned) 0;
               break;
            }
            if (j == MAX_TOUCHES)
               return;
         }
      }
   }
}
static void touch_handle_up(void *data,
      struct wl_touch *wl_touch,
      uint32_t serial,
      uint32_t time,
      int32_t id)
{
   int i;
   gfx_ctx_wayland_data_t *wl = (gfx_ctx_wayland_data_t*)data;

   for (i = 0; i < MAX_TOUCHES; i++)
   {
      if (active_touch_positions[i].active && active_touch_positions[i].id == id)
      {
         active_touch_positions[i].active = false;
         active_touch_positions[i].id = -1;
         active_touch_positions[i].x = (unsigned) 0;
         active_touch_positions[i].y = (unsigned) 0;
         num_active_touches--;
      }
   }
   reorder_touches();
}
static void touch_handle_motion(void *data,
      struct wl_touch *wl_touch,
      uint32_t time,
      int32_t id,
      wl_fixed_t x,
      wl_fixed_t y)
{
   int i;
   gfx_ctx_wayland_data_t *wl = (gfx_ctx_wayland_data_t*)data;

   for (i = 0; i < MAX_TOUCHES; i++)
   {
      if (active_touch_positions[i].active && active_touch_positions[i].id == id)
      {
         active_touch_positions[i].x = (unsigned) wl_fixed_to_int(x);
         active_touch_positions[i].y = (unsigned) wl_fixed_to_int(y);
      }
   }
}
static void touch_handle_frame(void *data,
      struct wl_touch *wl_touch)
{
   /* TODO */
}
static void touch_handle_cancel(void *data,
      struct wl_touch *wl_touch)
{
   /* If i understand the spec correctly we have to reset all touches here
    * since they were not ment for us anyway */
   int i;
   gfx_ctx_wayland_data_t *wl = (gfx_ctx_wayland_data_t*)data;

   for (i = 0; i < MAX_TOUCHES; i++)
   {
      active_touch_positions[i].active = false;
      active_touch_positions[i].id = -1;
      active_touch_positions[i].x = (unsigned) 0;
      active_touch_positions[i].y = (unsigned) 0;
   }
   num_active_touches = 0;
}
static const struct wl_touch_listener touch_listener = {
   touch_handle_down,
   touch_handle_up,
   touch_handle_motion,
   touch_handle_frame,
   touch_handle_cancel,
};

static void seat_handle_capabilities(void *data,
      struct wl_seat *seat, unsigned caps)
{
   gfx_ctx_wayland_data_t *wl = (gfx_ctx_wayland_data_t*)data;

   if ((caps & WL_SEAT_CAPABILITY_KEYBOARD) && !wl->wl_keyboard)
   {
      wl->wl_keyboard = wl_seat_get_keyboard(seat);
      wl_keyboard_add_listener(wl->wl_keyboard, &keyboard_listener, wl);
   }
   else if (!(caps & WL_SEAT_CAPABILITY_KEYBOARD) && wl->wl_keyboard)
   {
      wl_keyboard_destroy(wl->wl_keyboard);
      wl->wl_keyboard = NULL;
   }
   if ((caps & WL_SEAT_CAPABILITY_POINTER) && !wl->wl_pointer)
   {
      wl->wl_pointer = wl_seat_get_pointer(seat);
      wl_pointer_add_listener(wl->wl_pointer, &pointer_listener, wl);
   }
   else if (!(caps & WL_SEAT_CAPABILITY_POINTER) && wl->wl_pointer)
   {
      wl_pointer_destroy(wl->wl_pointer);
      wl->wl_pointer = NULL;
   }
   if ((caps & WL_SEAT_CAPABILITY_TOUCH) && !wl->wl_touch)
   {
      wl->wl_touch = wl_seat_get_touch(seat);
      wl_touch_add_listener(wl->wl_touch, &touch_listener, wl);
   }
   else if (!(caps & WL_SEAT_CAPABILITY_TOUCH) && wl->wl_touch)
   {
      wl_touch_destroy(wl->wl_touch);
      wl->wl_touch = NULL;
   }

}

static void seat_handle_name(void *data, struct wl_seat *seat, const char *name)
{
   (void)data;
   (void)seat;
   RARCH_LOG("[Wayland]: Seat name: %s.\n", name);
}

static const struct wl_seat_listener seat_listener = {
   seat_handle_capabilities,
   seat_handle_name,
};

/* Touch handle functions */

bool wayland_context_gettouchpos(void *data, unsigned id, 
      unsigned* touch_x, unsigned* touch_y)
{
   gfx_ctx_wayland_data_t *wl = (gfx_ctx_wayland_data_t*)data;

   if (id >= MAX_TOUCHES)
       return false;
   *touch_x = active_touch_positions[id].x;
   *touch_y = active_touch_positions[id].y;
   return active_touch_positions[id].active;
}

<<<<<<< HEAD
/* Surface callbacks. */
static bool gfx_ctx_wl_set_resize(void *data, unsigned width, unsigned height);
static void wl_surface_enter(void *data, struct wl_surface *wl_surface,
                             struct wl_output *output)
{
    // TODO: track all outputs the surface is on, pick highest scale
    gfx_ctx_wayland_data_t *wl = (gfx_ctx_wayland_data_t*)data;
    output_info_t *oi;

    wl_list_for_each(oi, &wl->all_outputs, link) {
       if (oi->output == output) {
          RARCH_LOG("[Wayland]: Entering output #%d, scale %d\n", oi->global_id, oi->scale);
          wl->current_output = oi;
          wl->last_buffer_scale = wl->buffer_scale;
          wl->buffer_scale = oi->scale;
          break;
       }
    };
}

static void nop() { }

static const struct wl_surface_listener wl_surface_listener = {
    wl_surface_enter,
    nop,
};

=======
>>>>>>> ddbb1a4d
/* Shell surface callbacks. */
static void xdg_shell_ping(void *data, struct xdg_wm_base *shell, uint32_t serial)
{
    xdg_wm_base_pong(shell, serial);
}

static const struct xdg_wm_base_listener xdg_shell_listener = {
    xdg_shell_ping,
};

static void handle_surface_config(void *data, struct xdg_surface *surface,
                                  uint32_t serial)
{	
    xdg_surface_ack_configure(surface, serial);
}

static const struct xdg_surface_listener xdg_surface_listener = {
    handle_surface_config,
};

static void handle_toplevel_config(void *data, struct xdg_toplevel *toplevel,
                                   int32_t width, int32_t height, struct wl_array *states)
{
    gfx_ctx_wayland_data_t *wl = (gfx_ctx_wayland_data_t*)data;
    
    wl->fullscreen = false;
    wl->maximized = false;
    const uint32_t *state;
    wl_array_for_each(state, states) {
		switch (*state) {
			case XDG_TOPLEVEL_STATE_FULLSCREEN:
			    wl->fullscreen = true;
			    break;
			case XDG_TOPLEVEL_STATE_MAXIMIZED:
			    wl->maximized = true;
			    break;
			case XDG_TOPLEVEL_STATE_RESIZING:
			    wl->resize = true;
			    break;
			case XDG_TOPLEVEL_STATE_ACTIVATED:
			    wl->activated = true;
                break;
			}
	}
	if (width > 0 && height > 0) {
		wl->prev_width = width;
		wl->prev_height = height;
		wl->width = width;
		wl->height = height;
	}
				
	wl->configured = false;
}

static void handle_toplevel_close(void *data, struct xdg_toplevel *xdg_toplevel)
{
	gfx_ctx_wayland_data_t *wl = (gfx_ctx_wayland_data_t*)data;
	BIT_SET(wl->input.key_state, KEY_ESC);
}

static const struct xdg_toplevel_listener xdg_toplevel_listener = {
    handle_toplevel_config,
    handle_toplevel_close,
};

static void zxdg_shell_ping(void *data, struct zxdg_shell_v6 *shell, uint32_t serial)
{
    zxdg_shell_v6_pong(shell, serial);
}

static const struct zxdg_shell_v6_listener zxdg_shell_v6_listener = {
    zxdg_shell_ping,
};

static void handle_zxdg_surface_config(void *data, struct zxdg_surface_v6 *surface,
                                  uint32_t serial)
{	
    zxdg_surface_v6_ack_configure(surface, serial);
}

static const struct zxdg_surface_v6_listener zxdg_surface_v6_listener = {
    handle_zxdg_surface_config,
};

static void handle_zxdg_toplevel_config(void *data, struct zxdg_toplevel_v6 *toplevel,
                                   int32_t width, int32_t height, struct wl_array *states)
{
    gfx_ctx_wayland_data_t *wl = (gfx_ctx_wayland_data_t*)data;
    
    wl->fullscreen = false;
    wl->maximized = false;
    const uint32_t *state;
    wl_array_for_each(state, states) {
		switch (*state) {
			case XDG_TOPLEVEL_STATE_FULLSCREEN:
			    wl->fullscreen = true;
			    break;
			case XDG_TOPLEVEL_STATE_MAXIMIZED:
			    wl->maximized = true;
			    break;
			case XDG_TOPLEVEL_STATE_RESIZING:
			    wl->resize = true;
			    break;
			case XDG_TOPLEVEL_STATE_ACTIVATED:
			    wl->activated = true;
                break;
			}
	}
	if (width > 0 && height > 0) {
		wl->prev_width = width;
		wl->prev_height = height;
		wl->width = width;
		wl->height = height;
	}
				
	wl->configured = false;
}

static void handle_zxdg_toplevel_close(void *data, struct zxdg_toplevel_v6 *zxdg_toplevel)
{
	gfx_ctx_wayland_data_t *wl = (gfx_ctx_wayland_data_t*)data;
	BIT_SET(wl->input.key_state, KEY_ESC);
}

static const struct zxdg_toplevel_v6_listener zxdg_toplevel_v6_listener = {
    handle_zxdg_toplevel_config,
    handle_zxdg_toplevel_close,
};

static void shell_surface_handle_ping(void *data,
      struct wl_shell_surface *shell_surface,
      uint32_t serial)
{
   (void)data;
   wl_shell_surface_pong(shell_surface, serial);
}

static void shell_surface_handle_configure(void *data,
      struct wl_shell_surface *shell_surface,
      uint32_t edges, int32_t width, int32_t height)
{
   gfx_ctx_wayland_data_t *wl = (gfx_ctx_wayland_data_t*)data;

   (void)shell_surface;
   (void)edges;

   wl->width  = width;
   wl->height = height;

   RARCH_LOG("[Wayland]: Surface configure: %u x %u.\n",
         wl->width, wl->height);
}

static void shell_surface_handle_popup_done(void *data,
      struct wl_shell_surface *shell_surface)
{
   (void)data;
   (void)shell_surface;
}

static const struct wl_shell_surface_listener shell_surface_listener = {
   shell_surface_handle_ping,
   shell_surface_handle_configure,
   shell_surface_handle_popup_done,
};

static void display_handle_geometry(void *data,
      struct wl_output *output,
      int x, int y,
      int physical_width, int physical_height,
      int subpixel,
      const char *make,
      const char *model,
      int transform)
{
   (void)data;
   (void)output;
   (void)x;
   (void)y;
   (void)subpixel;
   (void)make;
   (void)model;
   (void)transform;

   output_info_t *oi = (output_info_t*)data;
   oi->physical_width         = physical_width;
   oi->physical_height        = physical_height;

   RARCH_LOG("[Wayland]: Physical width: %d mm x %d mm.\n",
         physical_width, physical_height);
}

static void display_handle_mode(void *data,
      struct wl_output *output,
      uint32_t flags,
      int width,
      int height,
      int refresh)
{
   (void)output;
   (void)flags;

   output_info_t *oi = (output_info_t*)data;
   oi->width                  = width;
   oi->height                 = height;
   oi->refresh_rate           = refresh;

   /* Certain older Wayland implementations report in Hz,
    * but it should be mHz. */
   RARCH_LOG("[Wayland]: Video mode: %d x %d @ %.4f Hz.\n",
         width, height, refresh > 1000 ? refresh / 1000.0 : (double)refresh);
}

static void display_handle_done(void *data,
      struct wl_output *output)
{
   (void)data;
   (void)output;
}

static void display_handle_scale(void *data,
      struct wl_output *output,
      int32_t factor)
{
   output_info_t *oi = (output_info_t*)data;

   RARCH_LOG("[Wayland]: Display scale factor %d.\n", factor);
   oi->scale = factor;
}

static const struct wl_output_listener output_listener = {
   display_handle_geometry,
   display_handle_mode,
   display_handle_done,
   display_handle_scale,
};

/* Registry callbacks. */
static void registry_handle_global(void *data, struct wl_registry *reg,
      uint32_t id, const char *interface, uint32_t version)
{
   gfx_ctx_wayland_data_t *wl = (gfx_ctx_wayland_data_t*)data;

   (void)version;

   if (string_is_equal(interface, "wl_compositor"))
      wl->compositor = (struct wl_compositor*)wl_registry_bind(reg,
            id, &wl_compositor_interface, 3);
   else if (string_is_equal(interface, "wl_output"))
   {
      output_info_t *oi = calloc(1, sizeof(output_info_t));
      oi->global_id = id;
      oi->output = (struct wl_output*)wl_registry_bind(reg,
            id, &wl_output_interface, 2);
      wl_output_add_listener(oi->output, &output_listener, oi);
      wl_list_insert(&wl->all_outputs, &oi->link);
      wl_display_roundtrip(wl->input.dpy);
   }
   else if (string_is_equal(interface, "xdg_wm_base"))
      wl->xdg_shell = (struct xdg_wm_base*)
         wl_registry_bind(reg, id, &xdg_wm_base_interface, 1);
   else if (string_is_equal(interface, "zxdg_shell_v6"))
      wl->zxdg_shell = (struct zxdg_shell_v6*)
         wl_registry_bind(reg, id, &zxdg_shell_v6_interface, 1);
   else if (string_is_equal(interface, "wl_shell"))
      wl->shell = (struct wl_shell*)
         wl_registry_bind(reg, id, &wl_shell_interface, 1);
   else if (string_is_equal(interface, "wl_shm"))
      wl->shm = (struct wl_shm*)wl_registry_bind(reg, id, &wl_shm_interface, 1);
   else if (string_is_equal(interface, "wl_seat"))
   {
      wl->seat = (struct wl_seat*)wl_registry_bind(reg, id, &wl_seat_interface, 2);
      wl_seat_add_listener(wl->seat, &seat_listener, wl);
   }
   else if (string_is_equal(interface, "zwp_idle_inhibit_manager_v1"))
      wl->idle_inhibit_manager = (struct zwp_idle_inhibit_manager_v1*)wl_registry_bind(
                                  reg, id, &zwp_idle_inhibit_manager_v1_interface, 1);
   else if (string_is_equal(interface, "zxdg_decoration_manager_v1"))
      wl->deco_manager = (struct zxdg_decoration_manager_v1*)wl_registry_bind(
                                  reg, id, &zxdg_decoration_manager_v1_interface, 1);
}

static void registry_handle_global_remove(void *data,
      struct wl_registry *registry, uint32_t id)
{
   gfx_ctx_wayland_data_t *wl = (gfx_ctx_wayland_data_t*)data;
   output_info_t *oi, *tmp;

   wl_list_for_each_safe(oi, tmp, &wl->all_outputs, link) {
      if (oi->global_id == id) {
         wl_list_remove(&oi->link);
         free(oi);
         break;
      }
   }
}

static const struct wl_registry_listener registry_listener = {
   registry_handle_global,
   registry_handle_global_remove,
};

static void gfx_ctx_wl_get_video_size(void *data,
      unsigned *width, unsigned *height)
{
   gfx_ctx_wayland_data_t *wl = (gfx_ctx_wayland_data_t*)data;

   *width  = wl->width  * wl->buffer_scale;
   *height = wl->height * wl->buffer_scale;
}

static void gfx_ctx_wl_destroy_resources(gfx_ctx_wayland_data_t *wl)
{
   if (!wl)
      return;

   switch (wl_api)
   {
      case GFX_CTX_OPENGL_API:
      case GFX_CTX_OPENGL_ES_API:
      case GFX_CTX_OPENVG_API:
#ifdef HAVE_EGL
         egl_destroy(&wl->egl);

         if (wl->win)
            wl_egl_window_destroy(wl->win);
#endif
         break;
      case GFX_CTX_VULKAN_API:
#ifdef HAVE_VULKAN
         vulkan_context_destroy(&wl->vk, wl->surface);

         if (wl->input.dpy != NULL && wl->input.fd >= 0)
            close(wl->input.fd);
#endif
         break;
      case GFX_CTX_NONE:
      default:
         break;
   }

#ifdef HAVE_XKBCOMMON
   free_xkb();
#endif

   if (wl->wl_keyboard)
      wl_keyboard_destroy(wl->wl_keyboard);
   if (wl->wl_pointer)
      wl_pointer_destroy(wl->wl_pointer);
   if (wl->wl_touch)
      wl_touch_destroy(wl->wl_touch);

   if (wl->cursor.theme)
      wl_cursor_theme_destroy(wl->cursor.theme);
   if (wl->cursor.surface)
      wl_surface_destroy(wl->cursor.surface);

   if (wl->seat)
      wl_seat_destroy(wl->seat);
   if (wl->xdg_shell)
      xdg_wm_base_destroy(wl->xdg_shell);
   if (wl->zxdg_shell)
      zxdg_shell_v6_destroy(wl->zxdg_shell);
   if (wl->shell)
      wl_shell_destroy(wl->shell);
   if (wl->compositor)
      wl_compositor_destroy(wl->compositor);
   if (wl->registry)
      wl_registry_destroy(wl->registry);
   if (wl->xdg_surface)
      xdg_surface_destroy(wl->xdg_surface);
   if (wl->zxdg_surface)
      zxdg_surface_v6_destroy(wl->zxdg_surface);
   if (wl->surface)
      wl_surface_destroy(wl->surface);
   if (wl->xdg_toplevel)
      xdg_toplevel_destroy(wl->xdg_toplevel);
   if (wl->zxdg_toplevel)
      zxdg_toplevel_v6_destroy(wl->zxdg_toplevel);
   if (wl->shell_surf)
      wl_shell_surface_destroy(wl->shell_surf);
   if (wl->idle_inhibit_manager)
      zwp_idle_inhibit_manager_v1_destroy(wl->idle_inhibit_manager);
   if (wl->deco)
      zxdg_toplevel_decoration_v1_destroy(wl->deco);
   if (wl->deco_manager)
      zxdg_decoration_manager_v1_destroy(wl->deco_manager);
   if (wl->idle_inhibitor)
      zwp_idle_inhibitor_v1_destroy(wl->idle_inhibitor);

   if (wl->input.dpy)
   {
      wl_display_flush(wl->input.dpy);
      wl_display_disconnect(wl->input.dpy);
   }

#ifdef HAVE_EGL
   wl->win        = NULL;
#endif
   wl->xdg_shell      = NULL;
   wl->zxdg_shell     = NULL;
   wl->shell          = NULL;
   wl->compositor = NULL;
   wl->registry   = NULL;
   wl->input.dpy        = NULL;
   wl->xdg_surface = NULL;
   wl->surface    = NULL;
   wl->xdg_toplevel = NULL;
   wl->zxdg_toplevel = NULL;
   wl->shell_surf    = NULL;

   wl->width      = 0;
   wl->height     = 0;

}

void flush_wayland_fd(void *data)
{
   struct pollfd fd = {0};
   input_ctx_wayland_data_t *wl = (input_ctx_wayland_data_t*)data;

   wl_display_dispatch_pending(wl->dpy);
   wl_display_flush(wl->dpy);

   fd.fd     = wl->fd;
   fd.events = POLLIN | POLLOUT | POLLERR | POLLHUP;

   if (poll(&fd, 1, 0) > 0)
   {
      if (fd.revents & (POLLERR | POLLHUP))
      {
         close(wl->fd);
         frontend_driver_set_signal_handler_state(1);
      }

      if (fd.revents & POLLIN)
         wl_display_dispatch(wl->dpy);
      if (fd.revents & POLLOUT)
         wl_display_flush(wl->dpy);
   }
}

static void gfx_ctx_wl_check_window(void *data, bool *quit,
      bool *resize, unsigned *width, unsigned *height,
      bool is_shutdown)
{
   // this function works with SCALED sizes, it's used from the renderer
   unsigned new_width, new_height;
   gfx_ctx_wayland_data_t *wl = (gfx_ctx_wayland_data_t*)data;

   flush_wayland_fd(&wl->input);

   new_width  = *width  * wl->last_buffer_scale;
   new_height = *height * wl->last_buffer_scale;

   gfx_ctx_wl_get_video_size(data, &new_width, &new_height);

   switch (wl_api)
   {
      case GFX_CTX_VULKAN_API:
#ifdef HAVE_VULKAN
         /* Swapchains are recreated in set_resize as a
          * central place, so use that to trigger swapchain reinit. */
         *resize = wl->vk.need_new_swapchain;
#endif
         break;
      case GFX_CTX_NONE:
      default:
         break;
   }

   if (new_width != *width * wl->last_buffer_scale || new_height != *height * wl->last_buffer_scale)
   {
      *resize = true;
      *width  = new_width;
      *height = new_height;
      wl->last_buffer_scale = wl->buffer_scale;
   }

   *quit = (bool)frontend_driver_get_signal_handler_state();
}

static bool gfx_ctx_wl_set_resize(void *data, unsigned width, unsigned height)
{
   gfx_ctx_wayland_data_t *wl = (gfx_ctx_wayland_data_t*)data;

   switch (wl_api)
   {
      case GFX_CTX_OPENGL_API:
      case GFX_CTX_OPENGL_ES_API:
      case GFX_CTX_OPENVG_API:
#ifdef HAVE_EGL
         wl_egl_window_resize(wl->win, width, height, 0, 0);
#endif
         break;
      case GFX_CTX_VULKAN_API:
#ifdef HAVE_VULKAN
         if (vulkan_create_swapchain(&wl->vk, width, height, wl->swap_interval))
         {
            wl->vk.context.invalid_swapchain = true;
            if (wl->vk.created_new_swapchain)
               vulkan_acquire_next_image(&wl->vk);
         }
         else
         {
            RARCH_ERR("[Wayland/Vulkan]: Failed to update swapchain.\n");
            return false;
         }

         wl->vk.need_new_swapchain = false;
#endif
         break;
      case GFX_CTX_NONE:
      default:
         break;
   }

   wl_surface_set_buffer_scale(wl->surface, wl->buffer_scale);
   return true;
}

static void gfx_ctx_wl_update_title(void *data, void *data2)
{
   gfx_ctx_wayland_data_t *wl = (gfx_ctx_wayland_data_t*)data;
   char title[128];

   title[0] = '\0';

   video_driver_get_window_title(title, sizeof(title));

   if (wl && title[0]) {
	   if (wl->xdg_toplevel) {
		   if (wl->deco) {
			   zxdg_toplevel_decoration_v1_set_mode(wl->deco, ZXDG_TOPLEVEL_DECORATION_V1_MODE_SERVER_SIDE);
		   }
		   xdg_toplevel_set_title(wl->xdg_toplevel, title);
	   }
	   else if (wl->zxdg_toplevel) {
		   if (wl->deco) {
			  zxdg_toplevel_decoration_v1_set_mode(wl->deco, ZXDG_TOPLEVEL_DECORATION_V1_MODE_SERVER_SIDE);
		  } 
		  zxdg_toplevel_v6_set_title(wl->zxdg_toplevel, title);
	  }
	   else if (wl->shell_surf)
		 wl_shell_surface_set_title(wl->shell_surf, title);
	}
}

static bool gfx_ctx_wl_get_metrics(void *data,
      enum display_metric_types type, float *value)
{
   gfx_ctx_wayland_data_t *wl = (gfx_ctx_wayland_data_t*)data;

   if (!wl || !wl->current_output || wl->current_output->physical_width == 0 || wl->current_output->physical_height == 0)
      return false;

   switch (type)
   {
      case DISPLAY_METRIC_MM_WIDTH:
         *value = (float)wl->current_output->physical_width;
         break;

      case DISPLAY_METRIC_MM_HEIGHT:
         *value = (float)wl->current_output->physical_height;
         break;

      case DISPLAY_METRIC_DPI:
         *value = (float)wl->current_output->width * 25.4f / (float)wl->current_output->physical_width;
         break;

      default:
         *value = 0.0f;
         return false;
   }

   return true;
}

#define DEFAULT_WINDOWED_WIDTH 640
#define DEFAULT_WINDOWED_HEIGHT 480

#ifdef HAVE_EGL
#define WL_EGL_ATTRIBS_BASE \
   EGL_SURFACE_TYPE,    EGL_WINDOW_BIT, \
   EGL_RED_SIZE,        1, \
   EGL_GREEN_SIZE,      1, \
   EGL_BLUE_SIZE,       1, \
   EGL_ALPHA_SIZE,      0, \
   EGL_DEPTH_SIZE,      0
#endif

static void *gfx_ctx_wl_init(video_frame_info_t *video_info, void *video_driver)
{
   int i;
#ifdef HAVE_OPENGL
   static const EGLint egl_attribs_gl[] = {
      WL_EGL_ATTRIBS_BASE,
      EGL_RENDERABLE_TYPE, EGL_OPENGL_BIT,
      EGL_NONE,
   };
#endif

#ifdef HAVE_OPENGLES
#ifdef HAVE_OPENGLES2
   static const EGLint egl_attribs_gles[] = {
      WL_EGL_ATTRIBS_BASE,
      EGL_RENDERABLE_TYPE, EGL_OPENGL_ES2_BIT,
      EGL_NONE,
   };
#endif

#ifdef HAVE_OPENGLES3
#ifdef EGL_KHR_create_context
   static const EGLint egl_attribs_gles3[] = {
      WL_EGL_ATTRIBS_BASE,
      EGL_RENDERABLE_TYPE, EGL_OPENGL_ES3_BIT_KHR,
      EGL_NONE,
   };
#endif
#endif

#endif

#ifdef HAVE_EGL
   static const EGLint egl_attribs_vg[] = {
      WL_EGL_ATTRIBS_BASE,
      EGL_RENDERABLE_TYPE, EGL_OPENVG_BIT,
      EGL_NONE,
   };

   EGLint major = 0, minor = 0;
   EGLint n;
   const EGLint *attrib_ptr = NULL;
#endif
   gfx_ctx_wayland_data_t *wl = (gfx_ctx_wayland_data_t*)
      calloc(1, sizeof(gfx_ctx_wayland_data_t));

   if (!wl)
      return NULL;

   (void)video_driver;

   wl_list_init(&wl->all_outputs);

#ifdef HAVE_EGL
   switch (wl_api)
   {
      case GFX_CTX_OPENGL_API:
#ifdef HAVE_OPENGL
         attrib_ptr = egl_attribs_gl;
#endif
         break;
      case GFX_CTX_OPENGL_ES_API:
#ifdef HAVE_OPENGLES
#ifdef HAVE_OPENGLES3
#ifdef EGL_KHR_create_context
         if (g_egl_major >= 3)
            attrib_ptr = egl_attribs_gles3;
         else
#endif
#endif
#ifdef HAVE_OPENGLES2
            attrib_ptr = egl_attribs_gles;
#endif
#endif
         break;
      case GFX_CTX_OPENVG_API:
#ifdef HAVE_VG
         attrib_ptr = egl_attribs_vg;
#endif
         break;
      case GFX_CTX_NONE:
      default:
         break;
   }
#endif

   frontend_driver_destroy_signal_handler_state();

   wl->input.dpy = wl_display_connect(NULL);
   wl->last_buffer_scale = 1;
   wl->buffer_scale = 1;

   if (!wl->input.dpy)
   {
      RARCH_ERR("[Wayland]: Failed to connect to Wayland server.\n");
      goto error;
   }

   frontend_driver_install_signal_handler();

   wl->registry = wl_display_get_registry(wl->input.dpy);
   wl_registry_add_listener(wl->registry, &registry_listener, wl);
   wl_display_roundtrip(wl->input.dpy);

   if (!wl->compositor)
   {
      RARCH_ERR("[Wayland]: Failed to create compositor.\n");
      goto error;
   }

   if (!wl->shm)
   {
      RARCH_ERR("[Wayland]: Failed to create shm.\n");
      goto error;
   }

   if (!wl->xdg_shell)
   {
      RARCH_LOG("[Wayland]: Using zxdg_shell_v6 interface.\n");
   }
   
   if (!wl->xdg_shell && !wl->zxdg_shell)
   {
	   RARCH_WARN("[Wayland]: Fallback to deprecated wl_shell interface!.\n");
   }
   
   if (!wl->xdg_shell && !wl->zxdg_shell && !wl->shell)
   {
	   RARCH_ERR("[Wayland]: Failed to create shell.\n");
	   goto error;
   }
   
   if (!wl->idle_inhibit_manager)
   {
	   RARCH_WARN("[Wayland]: Compositor doesn't support zwp_idle_inhibit_manager_v1 protocol!\n");
   }
   
   if (!wl->deco_manager)
   {
	   RARCH_WARN("[Wayland]: Compositor doesn't support zxdg_decoration_manager_v1 protocol!\n");
   }

   wl->input.fd = wl_display_get_fd(wl->input.dpy);

   switch (wl_api)
   {
      case GFX_CTX_OPENGL_API:
      case GFX_CTX_OPENGL_ES_API:
      case GFX_CTX_OPENVG_API:
#ifdef HAVE_EGL
         if (!egl_init_context(&wl->egl,
                  EGL_PLATFORM_WAYLAND_KHR,
                  (EGLNativeDisplayType)wl->input.dpy,
                  &major, &minor, &n, attrib_ptr,
                  egl_default_accept_config_cb))
         {
            egl_report_error();
            goto error;
         }

         if (n == 0 || !egl_has_config(&wl->egl))
            goto error;
#endif
         break;
      case GFX_CTX_VULKAN_API:
#ifdef HAVE_VULKAN
         if (!vulkan_context_init(&wl->vk, VULKAN_WSI_WAYLAND))
            goto error;
#endif
         break;
      case GFX_CTX_NONE:
      default:
         break;
   }

   wl->input.keyboard_focus = true;
   wl->input.mouse.focus = true;

   wl->cursor.surface = wl_compositor_create_surface(wl->compositor);
   wl->cursor.theme = wl_cursor_theme_load(NULL, 16, wl->shm);
   wl->cursor.default_cursor = wl_cursor_theme_get_cursor(wl->cursor.theme, "left_ptr");

   num_active_touches = 0;
   for (i = 0;i < MAX_TOUCHES;i++)
   {
       active_touch_positions[i].active = false;
       active_touch_positions[i].id = -1;
       active_touch_positions[i].x = (unsigned) 0;
       active_touch_positions[i].y = (unsigned) 0;
   }

   flush_wayland_fd(&wl->input);

   return wl;

error:
   gfx_ctx_wl_destroy_resources(wl);

   if (wl)
      free(wl);

   return NULL;
}

#ifdef HAVE_EGL
static EGLint *egl_fill_attribs(gfx_ctx_wayland_data_t *wl, EGLint *attr)
{
   switch (wl_api)
   {
#ifdef EGL_KHR_create_context
      case GFX_CTX_OPENGL_API:
      {
         bool debug       = false;
#ifdef HAVE_OPENGL
         unsigned version = wl->egl.major * 1000 + wl->egl.minor;
         bool core        = version >= 3001;
#ifndef GL_DEBUG
         struct retro_hw_render_callback *hwr =
            video_driver_get_hw_context();
#endif

#ifdef GL_DEBUG
         debug            = true;
#else
         debug            = hwr->debug_context;
#endif

         if (core)
         {
            *attr++ = EGL_CONTEXT_MAJOR_VERSION_KHR;
            *attr++ = wl->egl.major;
            *attr++ = EGL_CONTEXT_MINOR_VERSION_KHR;
            *attr++ = wl->egl.minor;
            /* Technically, we don't have core/compat until 3.2.
             * Version 3.1 is either compat or not depending on GL_ARB_compatibility. */
            if (version >= 3002)
            {
               *attr++ = EGL_CONTEXT_OPENGL_PROFILE_MASK_KHR;
               *attr++ = EGL_CONTEXT_OPENGL_CORE_PROFILE_BIT_KHR;
            }
         }

         if (debug)
         {
            *attr++ = EGL_CONTEXT_FLAGS_KHR;
            *attr++ = EGL_CONTEXT_OPENGL_DEBUG_BIT_KHR;
         }
#endif

         break;
      }
#endif

      case GFX_CTX_OPENGL_ES_API:
#ifdef HAVE_OPENGLES
         *attr++ = EGL_CONTEXT_CLIENT_VERSION; /* Same as EGL_CONTEXT_MAJOR_VERSION */
         *attr++ = wl->egl.major ? (EGLint)wl->egl.major : 2;
#ifdef EGL_KHR_create_context
         if (wl->egl.minor > 0)
         {
            *attr++ = EGL_CONTEXT_MINOR_VERSION_KHR;
            *attr++ = wl->egl.minor;
         }
#endif
#endif
         break;

      case GFX_CTX_NONE:
      default:
         break;
   }

   *attr = EGL_NONE;
   return attr;
}
#endif

static void gfx_ctx_wl_destroy(void *data)
{
   gfx_ctx_wayland_data_t *wl = (gfx_ctx_wayland_data_t*)data;

   if (!wl)
      return;

   gfx_ctx_wl_destroy_resources(wl);

   switch (wl_api)
   {
      case GFX_CTX_VULKAN_API:
#if defined(HAVE_VULKAN) && defined(HAVE_THREADS)
         if (wl->vk.context.queue_lock)
            slock_free(wl->vk.context.queue_lock);
#endif
         break;
      case GFX_CTX_NONE:
      default:
         break;
   }

   free(wl);
}

static void gfx_ctx_wl_set_swap_interval(void *data, int swap_interval)
{
   gfx_ctx_wayland_data_t *wl = (gfx_ctx_wayland_data_t*)data;

   switch (wl_api)
   {
      case GFX_CTX_OPENGL_API:
      case GFX_CTX_OPENGL_ES_API:
      case GFX_CTX_OPENVG_API:
#ifdef HAVE_EGL
         egl_set_swap_interval(&wl->egl, swap_interval);
#endif
         break;
      case GFX_CTX_VULKAN_API:
#ifdef HAVE_VULKAN
         if (wl->swap_interval != swap_interval)
         {
            wl->swap_interval = swap_interval;
            if (wl->vk.swapchain)
               wl->vk.need_new_swapchain = true;
         }
#endif
         break;
      case GFX_CTX_NONE:
      default:
         break;
   }
}

static bool gfx_ctx_wl_set_video_mode(void *data,
      video_frame_info_t *video_info,
      unsigned width, unsigned height,
      bool fullscreen)
{
#ifdef HAVE_EGL
   EGLint egl_attribs[16];
   EGLint *attr              = egl_fill_attribs(
         (gfx_ctx_wayland_data_t*)data, egl_attribs);
#endif
   gfx_ctx_wayland_data_t *wl = (gfx_ctx_wayland_data_t*)data;

   wl->width                  = width  ? width  : DEFAULT_WINDOWED_WIDTH;
   wl->height                 = height ? height : DEFAULT_WINDOWED_HEIGHT;

   wl->surface                = wl_compositor_create_surface(wl->compositor);

   wl_surface_set_buffer_scale(wl->surface, wl->buffer_scale);
   wl_surface_add_listener(wl->surface, &wl_surface_listener, wl);

   switch (wl_api)
   {
      case GFX_CTX_OPENGL_API:
      case GFX_CTX_OPENGL_ES_API:
      case GFX_CTX_OPENVG_API:
#ifdef HAVE_EGL
         wl->win        = wl_egl_window_create(wl->surface, wl->width * wl->buffer_scale, wl->height * wl->buffer_scale);
#endif
         break;
      case GFX_CTX_NONE:
      default:
         break;
   }
   
   if (wl->xdg_shell) {
	   wl->xdg_surface = xdg_wm_base_get_xdg_surface(wl->xdg_shell, wl->surface);
	   xdg_surface_add_listener(wl->xdg_surface, &xdg_surface_listener, wl);
	   
	   wl->xdg_toplevel = xdg_surface_get_toplevel(wl->xdg_surface);
	   xdg_toplevel_add_listener(wl->xdg_toplevel, &xdg_toplevel_listener, wl);

	   xdg_toplevel_set_app_id(wl->xdg_toplevel, "retroarch");
	   xdg_toplevel_set_title(wl->xdg_toplevel, "RetroArch");
	   
	   if (wl->deco_manager) {
		   wl->deco = zxdg_decoration_manager_v1_get_toplevel_decoration(
		   wl->deco_manager, wl->xdg_toplevel);
	   }
	   
	   /* Waiting for xdg_toplevel to be configured before starting to draw */
	   wl_surface_commit(wl->surface);
	   wl->configured = true;
	   
   while (wl->configured) {
	   wl_display_dispatch(wl->input.dpy);
   }
       wl_display_roundtrip(wl->input.dpy);
       xdg_wm_base_add_listener(wl->xdg_shell, &xdg_shell_listener, NULL);
   } else if (wl->zxdg_shell) {
	   wl->zxdg_surface = zxdg_shell_v6_get_xdg_surface(wl->zxdg_shell, wl->surface);
	   zxdg_surface_v6_add_listener(wl->zxdg_surface, &zxdg_surface_v6_listener, wl);
	   
	   wl->zxdg_toplevel = zxdg_surface_v6_get_toplevel(wl->zxdg_surface);
	   zxdg_toplevel_v6_add_listener(wl->zxdg_toplevel, &zxdg_toplevel_v6_listener, wl);

	   zxdg_toplevel_v6_set_app_id(wl->zxdg_toplevel, "retroarch");
	   zxdg_toplevel_v6_set_title(wl->zxdg_toplevel, "RetroArch");
	   
	   if (wl->deco_manager) {
		   wl->deco = zxdg_decoration_manager_v1_get_toplevel_decoration(
		   wl->deco_manager, wl->xdg_toplevel);
	   }
	   
	   /* Waiting for xdg_toplevel to be configured before starting to draw */
	   wl_surface_commit(wl->surface);
	   wl->configured = true;
	   
   while (wl->configured) {
	   wl_display_dispatch(wl->input.dpy);
   }
       wl_display_roundtrip(wl->input.dpy);
       zxdg_shell_v6_add_listener(wl->zxdg_shell, &zxdg_shell_v6_listener, NULL);
   } else if (wl->shell) {
	   wl->shell_surf = wl_shell_get_shell_surface(wl->shell, wl->surface);
	   wl_shell_surface_add_listener(wl->shell_surf, &shell_surface_listener, wl);
	   wl_shell_surface_set_toplevel(wl->shell_surf);
	   wl_shell_surface_set_class(wl->shell_surf, "RetroArch");
	   wl_shell_surface_set_title(wl->shell_surf, "RetroArch");
   }
	   

   switch (wl_api)
   {
      case GFX_CTX_OPENGL_API:
      case GFX_CTX_OPENGL_ES_API:
      case GFX_CTX_OPENVG_API:
#ifdef HAVE_EGL

         if (!egl_create_context(&wl->egl, (attr != egl_attribs) ? egl_attribs : NULL))
         {
            egl_report_error();
            goto error;
         }

         if (!egl_create_surface(&wl->egl, (EGLNativeWindowType)wl->win))
            goto error;
         egl_set_swap_interval(&wl->egl, wl->egl.interval);
#endif
         break;
      case GFX_CTX_NONE:
      default:
         break;
   }

   if (fullscreen) {
	   if (wl->xdg_toplevel) {
		   xdg_toplevel_set_fullscreen(wl->xdg_toplevel, NULL);
	   } else if (wl->zxdg_toplevel) {
		   zxdg_toplevel_v6_set_fullscreen(wl->zxdg_toplevel, NULL);
	   } else if (wl->shell) {
		   wl_shell_surface_set_fullscreen(wl->shell_surf,
            WL_SHELL_SURFACE_FULLSCREEN_METHOD_DEFAULT, 0, NULL);
		}
	}

   flush_wayland_fd(&wl->input);

   switch (wl_api)
   {
      case GFX_CTX_VULKAN_API:
         wl_display_roundtrip(wl->input.dpy);

#ifdef HAVE_VULKAN
         if (!vulkan_surface_create(&wl->vk, VULKAN_WSI_WAYLAND,
                  wl->input.dpy, wl->surface,
                  wl->width * wl->buffer_scale, wl->height * wl->buffer_scale, wl->swap_interval))
            goto error;
#endif
         break;
      case GFX_CTX_NONE:
      default:
         break;
   }

   if (fullscreen)
   {
      wl->cursor.visible = false;
      gfx_ctx_wl_show_mouse(wl, false);
   }
   else
      wl->cursor.visible = true;

   return true;

error:
   gfx_ctx_wl_destroy(data);
   return false;
}

bool input_wl_init(void *data, const char *joypad_name);

static void gfx_ctx_wl_input_driver(void *data,
      const char *joypad_name,
      const input_driver_t **input, void **input_data)
{
   gfx_ctx_wayland_data_t *wl = (gfx_ctx_wayland_data_t*)data;
   /* Input is heavily tied to the window stuff on Wayland, so just implement the input driver here. */
   if (!input_wl_init(&wl->input, joypad_name))
   {
      *input = NULL;
      *input_data = NULL;
   }
   else
   {
      *input      = &input_wayland;
      *input_data = &wl->input;
   }
}

static bool gfx_ctx_wl_has_focus(void *data)
{
   (void)data;
   gfx_ctx_wayland_data_t *wl = (gfx_ctx_wayland_data_t*)data;
   return wl->input.keyboard_focus;
}

static bool gfx_ctx_wl_suppress_screensaver(void *data, bool state)
{
	(void)data;
	
	gfx_ctx_wayland_data_t *wl = (gfx_ctx_wayland_data_t*)data;

    if (!wl->idle_inhibit_manager)
        return false;
    if (state == (!!wl->idle_inhibitor))
        return true;
    if (state) {
        RARCH_LOG("[Wayland]: Enabling idle inhibitor\n");
        struct zwp_idle_inhibit_manager_v1 *mgr = wl->idle_inhibit_manager;
        wl->idle_inhibitor = zwp_idle_inhibit_manager_v1_create_inhibitor(mgr, wl->surface);
    } else {
        RARCH_LOG("[Wayland]: Disabling the idle inhibitor\n");
        zwp_idle_inhibitor_v1_destroy(wl->idle_inhibitor);
        wl->idle_inhibitor = NULL;
    }
    return true;
}

static bool gfx_ctx_wl_has_windowed(void *data)
{
   (void)data;
   return true;
}

static enum gfx_ctx_api gfx_ctx_wl_get_api(void *data)
{
   return wl_api;
}

static bool gfx_ctx_wl_bind_api(void *video_driver,
      enum gfx_ctx_api api, unsigned major, unsigned minor)
{
#ifdef HAVE_EGL
   g_egl_major = major;
   g_egl_minor = minor;
#endif
   wl_api      = api;

   switch (api)
   {
      case GFX_CTX_OPENGL_API:
#ifdef HAVE_OPENGL
#ifndef EGL_KHR_create_context
         if ((major * 1000 + minor) >= 3001)
            return false;
#endif
         return eglBindAPI(EGL_OPENGL_API);
#else
         break;
#endif
      case GFX_CTX_OPENGL_ES_API:
#ifdef HAVE_OPENGLES
#ifndef EGL_KHR_create_context
         if (major >= 3)
            return false;
#endif
         return eglBindAPI(EGL_OPENGL_ES_API);
#else
         break;
#endif
      case GFX_CTX_OPENVG_API:
#ifdef HAVE_VG
         return eglBindAPI(EGL_OPENVG_API);
#else
         break;
#endif
      case GFX_CTX_VULKAN_API:
#ifdef HAVE_VULKAN
         return true;
#else
         break;
#endif
      case GFX_CTX_NONE:
      default:
         break;
   }

   return false;
}

#ifdef HAVE_VULKAN
static void *gfx_ctx_wl_get_context_data(void *data)
{
   gfx_ctx_wayland_data_t *wl = (gfx_ctx_wayland_data_t*)data;
   return &wl->vk.context;
}
#endif

static void gfx_ctx_wl_swap_buffers(void *data, void *data2)
{
   gfx_ctx_wayland_data_t *wl = (gfx_ctx_wayland_data_t*)data;

   switch (wl_api)
   {
      case GFX_CTX_OPENGL_API:
      case GFX_CTX_OPENGL_ES_API:
      case GFX_CTX_OPENVG_API:
#ifdef HAVE_EGL
         egl_swap_buffers(&wl->egl);
#endif
         break;
      case GFX_CTX_VULKAN_API:
#ifdef HAVE_VULKAN
         vulkan_present(&wl->vk, wl->vk.context.current_swapchain_index);
         vulkan_acquire_next_image(&wl->vk);
         flush_wayland_fd(&wl->input);
#endif
         break;
      case GFX_CTX_NONE:
      default:
         break;
   }
}

static gfx_ctx_proc_t gfx_ctx_wl_get_proc_address(const char *symbol)
{
   switch (wl_api)
   {
      case GFX_CTX_OPENGL_API:
      case GFX_CTX_OPENGL_ES_API:
      case GFX_CTX_OPENVG_API:
#ifdef HAVE_EGL
         return egl_get_proc_address(symbol);
#else
         break;
#endif
      case GFX_CTX_NONE:
      default:
         break;
   }

   return NULL;
}

static void gfx_ctx_wl_bind_hw_render(void *data, bool enable)
{
   gfx_ctx_wayland_data_t *wl = (gfx_ctx_wayland_data_t*)data;

   switch (wl_api)
   {
      case GFX_CTX_OPENGL_API:
      case GFX_CTX_OPENGL_ES_API:
      case GFX_CTX_OPENVG_API:
#ifdef HAVE_EGL
         egl_bind_hw_render(&wl->egl, enable);
#endif
         break;
      case GFX_CTX_NONE:
      default:
         break;
   }
}

static uint32_t gfx_ctx_wl_get_flags(void *data)
{
   uint32_t             flags = 0;
   gfx_ctx_wayland_data_t *wl = (gfx_ctx_wayland_data_t*)data;

   if (wl->core_hw_context_enable)
   {
      BIT32_SET(flags, GFX_CTX_FLAGS_GL_CORE_CONTEXT);
   }
   else
      BIT32_SET(flags, GFX_CTX_FLAGS_NONE);

   return flags;
}

static void gfx_ctx_wl_set_flags(void *data, uint32_t flags)
{
   gfx_ctx_wayland_data_t *wl = (gfx_ctx_wayland_data_t*)data;
   if (BIT32_GET(flags, GFX_CTX_FLAGS_GL_CORE_CONTEXT))
      wl->core_hw_context_enable = true;
}

static void gfx_ctx_wl_show_mouse(void *data, bool state)
{
   gfx_ctx_wayland_data_t *wl = (gfx_ctx_wayland_data_t*)data;
   if (!wl->wl_pointer)
      return;

   if (state)
   {
      struct wl_cursor_image *image = wl->cursor.default_cursor->images[0];
      wl_pointer_set_cursor(wl->wl_pointer, wl->cursor.serial, wl->cursor.surface, image->hotspot_x, image->hotspot_y);
      wl_surface_attach(wl->cursor.surface, wl_cursor_image_get_buffer(image), 0, 0);
      wl_surface_damage(wl->cursor.surface, 0, 0, image->width, image->height);
      wl_surface_commit(wl->cursor.surface);
   }
   else
      wl_pointer_set_cursor(wl->wl_pointer, wl->cursor.serial, NULL, 0, 0);

   wl->cursor.visible = state;
}

static float gfx_ctx_wl_get_refresh_rate(void *data)
{
   gfx_ctx_wayland_data_t *wl = (gfx_ctx_wayland_data_t*)data;

   if (!wl || !wl->current_output)
      return false;

   return (float) wl->current_output->refresh_rate / 1000.0f;
}

const gfx_ctx_driver_t gfx_ctx_wayland = {
   gfx_ctx_wl_init,
   gfx_ctx_wl_destroy,
   gfx_ctx_wl_get_api,
   gfx_ctx_wl_bind_api,
   gfx_ctx_wl_set_swap_interval,
   gfx_ctx_wl_set_video_mode,
   gfx_ctx_wl_get_video_size,
   gfx_ctx_wl_get_refresh_rate,
   NULL, /* get_video_output_size */
   NULL, /* get_video_output_prev */
   NULL, /* get_video_output_next */
   gfx_ctx_wl_get_metrics,
   NULL,
   gfx_ctx_wl_update_title,
   gfx_ctx_wl_check_window,
   gfx_ctx_wl_set_resize,
   gfx_ctx_wl_has_focus,
   gfx_ctx_wl_suppress_screensaver,
   gfx_ctx_wl_has_windowed,
   gfx_ctx_wl_swap_buffers,
   gfx_ctx_wl_input_driver,
   gfx_ctx_wl_get_proc_address,
   NULL,
   NULL,
   gfx_ctx_wl_show_mouse,
   "wayland",
   gfx_ctx_wl_get_flags,
   gfx_ctx_wl_set_flags,
   gfx_ctx_wl_bind_hw_render,
#ifdef HAVE_VULKAN
   gfx_ctx_wl_get_context_data,
#else
   NULL,
#endif
   NULL,
};<|MERGE_RESOLUTION|>--- conflicted
+++ resolved
@@ -338,23 +338,12 @@
          wl->input.mouse.left = true;
 
          if (BIT_GET(wl->input.key_state, KEY_LEFTALT)) {
-<<<<<<< HEAD
 			 if (wl->xdg_toplevel)
 			   xdg_toplevel_move(wl->xdg_toplevel, wl->seat, serial);
 			 else if (wl->zxdg_toplevel)
 			   zxdg_toplevel_v6_move(wl->zxdg_toplevel, wl->seat, serial);
 			 else if (wl->shell)
 			   wl_shell_surface_move(wl->shell_surf, wl->seat, serial);
-=======
-			 if (wl->xdg_toplevel) {
-				 xdg_toplevel_move(wl->xdg_toplevel, wl->seat, serial);
-			 }
-			 else if (wl->zxdg_toplevel) {
-				 zxdg_toplevel_v6_move(wl->zxdg_toplevel, wl->seat, serial);
-			 }
-			 else if (wl->shell) {
-				 wl_shell_surface_move(wl->shell_surf, wl->seat, serial);
->>>>>>> ddbb1a4d
 			 }
 		 }
       }
@@ -591,7 +580,6 @@
    return active_touch_positions[id].active;
 }
 
-<<<<<<< HEAD
 /* Surface callbacks. */
 static bool gfx_ctx_wl_set_resize(void *data, unsigned width, unsigned height);
 static void wl_surface_enter(void *data, struct wl_surface *wl_surface,
@@ -619,8 +607,6 @@
     nop,
 };
 
-=======
->>>>>>> ddbb1a4d
 /* Shell surface callbacks. */
 static void xdg_shell_ping(void *data, struct xdg_wm_base *shell, uint32_t serial)
 {
