--- conflicted
+++ resolved
@@ -394,11 +394,8 @@
 					"-DHAVE_OVERLAY",
 					"-DHAVE_ZLIB",
 					"-DWANT_MINIZ",
-<<<<<<< HEAD
-=======
 					"-DSINC_LOWER_QUALITY",
 					"-DHAVE_SINC",
->>>>>>> ed01b570
 				);
 				SDKROOT = iphoneos;
 				TARGETED_DEVICE_FAMILY = "1,2";
@@ -447,11 +444,8 @@
 					"-DHAVE_OVERLAY",
 					"-DHAVE_ZLIB",
 					"-DWANT_MINIZ",
-<<<<<<< HEAD
-=======
 					"-DSINC_LOWER_QUALITY",
 					"-DHAVE_SINC",
->>>>>>> ed01b570
 				);
 				SDKROOT = iphoneos;
 				TARGETED_DEVICE_FAMILY = "1,2";
@@ -468,16 +462,13 @@
 				GCC_PREFIX_HEADER = "RetroArch/RetroArch-Prefix.pch";
 				INFOPLIST_FILE = "RetroArch/RetroArch-Info.plist";
 				IPHONEOS_DEPLOYMENT_TARGET = 6.1;
-<<<<<<< HEAD
 				LIBRARY_SEARCH_PATHS = (
 					"$(inherited)",
 					"\"$(SRCROOT)\"",
 					"\"$(SRCROOT)/RetroArch/input/BTStack\"",
 					"\"$(SRCROOT)/Assets\"",
 				);
-=======
 				LD_NO_PIE = YES;
->>>>>>> ed01b570
 				OTHER_CFLAGS = (
 					"-DHAVE_RARCH_MAIN_WRAP",
 					"-DHAVE_GRIFFIN",
@@ -499,11 +490,8 @@
 					"-DHAVE_OVERLAY",
 					"-DHAVE_ZLIB",
 					"-DWANT_MINIZ",
-<<<<<<< HEAD
-=======
 					"-DSINC_LOWER_QUALITY",
 					"-DHAVE_SINC",
->>>>>>> ed01b570
 				);
 				PRODUCT_NAME = "$(TARGET_NAME)";
 				WRAPPER_EXTENSION = app;
@@ -521,16 +509,13 @@
 				GCC_PREFIX_HEADER = "RetroArch/RetroArch-Prefix.pch";
 				INFOPLIST_FILE = "RetroArch/RetroArch-Info.plist";
 				IPHONEOS_DEPLOYMENT_TARGET = 6.1;
-<<<<<<< HEAD
 				LIBRARY_SEARCH_PATHS = (
 					"$(inherited)",
 					"\"$(SRCROOT)\"",
 					"\"$(SRCROOT)/RetroArch/input/BTStack\"",
 					"\"$(SRCROOT)/Assets\"",
 				);
-=======
 				LD_NO_PIE = YES;
->>>>>>> ed01b570
 				OTHER_CFLAGS = (
 					"-DNS_BLOCK_ASSERTIONS=1",
 					"-DNDEBUG",
@@ -554,11 +539,8 @@
 					"-DHAVE_OVERLAY",
 					"-DHAVE_ZLIB",
 					"-DWANT_MINIZ",
-<<<<<<< HEAD
-=======
 					"-DSINC_LOWER_QUALITY",
 					"-DHAVE_SINC",
->>>>>>> ed01b570
 				);
 				PRODUCT_NAME = "$(TARGET_NAME)";
 				PROVISIONING_PROFILE = "";
