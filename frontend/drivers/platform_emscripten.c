/* RetroArch - A frontend for libretro.
 * Copyright (C) 2010-2014 - Hans-Kristian Arntzen
 * Copyright (C) 2011-2015 - Daniel De Matteis
 * Copyright (C) 2012-2015 - Michael Lelli
 *
 * RetroArch is free software: you can redistribute it and/or modify it under the terms
 * of the GNU General Public License as published by the Free Software Found-
 * ation, either version 3 of the License, or (at your option) any later version.
 *
 * RetroArch is distributed in the hope that it will be useful, but WITHOUT ANY WARRANTY;
 * without even the implied warranty of MERCHANTABILITY or FITNESS FOR A PARTICULAR
 * PURPOSE. See the GNU General Public License for more details.
 *
 * You should have received a copy of the GNU General Public License along with RetroArch.
 * If not, see <http://www.gnu.org/licenses/>.
 */

#include <emscripten/emscripten.h>

#include <file/config_file.h>

#include "../../general.h"
#include "../../content.h"
#include "../frontend.h"
<<<<<<< HEAD
//#include "../../retroarch.h"
//#include "../../runloop.h"
=======
#include "../../retroarch.h"
#include "../../runloop.h"
#include "../../runloop_data.h"
>>>>>>> 5edcb99b
#include "../frontend_driver.h"

static void emscripten_mainloop(void)
{
   unsigned sleep_ms = 0;
   int ret = rarch_main_iterate(&sleep_ms);
   if (ret == 1 && sleep_ms > 0)
      retro_sleep(sleep_ms);
   rarch_main_data_iterate();
   if (ret != -1)
      return;

   main_exit(NULL);
   exit(0);
}

<<<<<<< HEAD
void cmd_savefiles()
{
   rarch_main_command(RARCH_CMD_SAVEFILES);
}

void cmd_save_state()
{
   rarch_main_command(RARCH_CMD_SAVE_STATE);
}

void cmd_load_state()
{
   rarch_main_command(RARCH_CMD_LOAD_STATE);
}

void cmd_take_screenshot()
{
   rarch_main_command(RARCH_CMD_TAKE_SCREENSHOT);
=======
void cmd_savefiles(void)
{
   event_command(EVENT_CMD_SAVEFILES);
}

void cmd_save_state(void)
{
   event_command(EVENT_CMD_SAVE_STATE);
}

void cmd_load_state(void)
{
   event_command(EVENT_CMD_LOAD_STATE);
}

void cmd_take_screenshot(void)
{
   event_command(EVENT_CMD_TAKE_SCREENSHOT);
>>>>>>> 5edcb99b
}


int main(int argc, char *argv[])
{
   settings_t *settings = config_get_ptr();

   emscripten_set_canvas_size(800, 600);
   rarch_main(argc, argv, NULL);
   emscripten_set_main_loop(emscripten_mainloop,
         settings->video.vsync ? 0 : INT_MAX, 1);

   return 0;
}<|MERGE_RESOLUTION|>--- conflicted
+++ resolved
@@ -22,14 +22,9 @@
 #include "../../general.h"
 #include "../../content.h"
 #include "../frontend.h"
-<<<<<<< HEAD
-//#include "../../retroarch.h"
-//#include "../../runloop.h"
-=======
 #include "../../retroarch.h"
 #include "../../runloop.h"
 #include "../../runloop_data.h"
->>>>>>> 5edcb99b
 #include "../frontend_driver.h"
 
 static void emscripten_mainloop(void)
@@ -46,26 +41,6 @@
    exit(0);
 }
 
-<<<<<<< HEAD
-void cmd_savefiles()
-{
-   rarch_main_command(RARCH_CMD_SAVEFILES);
-}
-
-void cmd_save_state()
-{
-   rarch_main_command(RARCH_CMD_SAVE_STATE);
-}
-
-void cmd_load_state()
-{
-   rarch_main_command(RARCH_CMD_LOAD_STATE);
-}
-
-void cmd_take_screenshot()
-{
-   rarch_main_command(RARCH_CMD_TAKE_SCREENSHOT);
-=======
 void cmd_savefiles(void)
 {
    event_command(EVENT_CMD_SAVEFILES);
@@ -84,7 +59,6 @@
 void cmd_take_screenshot(void)
 {
    event_command(EVENT_CMD_TAKE_SCREENSHOT);
->>>>>>> 5edcb99b
 }
 
 
