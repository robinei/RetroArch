/*  RetroArch - A frontend for libretro.
 *  Copyright (C) 2010-2013 - Hans-Kristian Arntzen
 *
 *  RetroArch is free software: you can redistribute it and/or modify it under the terms
 *  of the GNU General Public License as published by the Free Software Found-
 *  ation, either version 3 of the License, or (at your option) any later version.
 *
 *  RetroArch is distributed in the hope that it will be useful, but WITHOUT ANY WARRANTY;
 *  without even the implied warranty of MERCHANTABILITY or FITNESS FOR A PARTICULAR
 *  PURPOSE.  See the GNU General Public License for more details.
 *
 *  You should have received a copy of the GNU General Public License along with RetroArch.
 *  If not, see <http://www.gnu.org/licenses/>.
 */

#include "gfx_context.h"
#include <string.h>

#ifdef HAVE_CONFIG_H
#include "../config.h"
#endif

static const gfx_ctx_driver_t *gfx_ctx_drivers[] = {
#if defined(__CELLOS_LV2__)
   &gfx_ctx_ps3,
#endif
#if defined(_XBOX)
   &gfx_ctx_xdk,
#endif
#if defined(HAVE_VIDEOCORE)
   &gfx_ctx_videocore,
#endif
#if defined(_WIN32) && defined(HAVE_OPENGL)
   &gfx_ctx_wgl,
#endif
#if defined(HAVE_X11) && defined(HAVE_OPENGL) && !defined(HAVE_OPENGLES)
   &gfx_ctx_glx,
#endif
#if defined(HAVE_X11) && defined(HAVE_OPENGL) && defined(HAVE_EGL)
   &gfx_ctx_x_egl,
#endif
#if defined(HAVE_SDL) && defined(HAVE_OPENGL)
   &gfx_ctx_sdl_gl,
#endif
#if defined(HAVE_KMS)
   &gfx_ctx_drm_egl,
#endif
#if defined(ANDROID)
   &gfx_ctx_android,
#endif
<<<<<<< HEAD
#if defined(IOS)
   &gfx_ctx_ios,
=======
#if defined(__BLACKBERRY_QNX__)
   &gfx_ctx_bbqnx,
>>>>>>> 8564ad5a
#endif
};

const gfx_ctx_driver_t *gfx_ctx_find_driver(const char *ident)
{
   for (unsigned i = 0; i < sizeof(gfx_ctx_drivers) / sizeof(gfx_ctx_drivers[0]); i++)
   {
      if (strcmp(gfx_ctx_drivers[i]->ident, ident) == 0)
         return gfx_ctx_drivers[i];
   }

   return NULL;
}

const gfx_ctx_driver_t *gfx_ctx_init_first(enum gfx_ctx_api api)
{
   for (unsigned i = 0; i < sizeof(gfx_ctx_drivers) / sizeof(gfx_ctx_drivers[0]); i++)
   {
      if (gfx_ctx_drivers[i]->bind_api(api))
      {
         if (gfx_ctx_drivers[i]->init())
            return gfx_ctx_drivers[i];
      }
   }

   return NULL;
}<|MERGE_RESOLUTION|>--- conflicted
+++ resolved
@@ -48,13 +48,11 @@
 #if defined(ANDROID)
    &gfx_ctx_android,
 #endif
-<<<<<<< HEAD
+#if defined(__BLACKBERRY_QNX__)
+   &gfx_ctx_bbqnx,
+#endif
 #if defined(IOS)
    &gfx_ctx_ios,
-=======
-#if defined(__BLACKBERRY_QNX__)
-   &gfx_ctx_bbqnx,
->>>>>>> 8564ad5a
 #endif
 };
 
