MSG_HASH(
      MSG_COMPILER,
      "Compilateur"
      )
MSG_HASH(
      MSG_UNKNOWN_COMPILER,
      "Compilateur inconnu"
      )
MSG_HASH(
      MSG_DEVICE_DISCONNECTED_FROM_PORT,
      "Périphérique déconnecté du port"
      )
MSG_HASH(
      MSG_UNKNOWN_NETPLAY_COMMAND_RECEIVED,
      "Commande réseau inconnue reçue"
      )
MSG_HASH(
      MSG_FILE_ALREADY_EXISTS_SAVING_TO_BACKUP_BUFFER,
      "Fichier déjà existant. Sauvegarde dans un tampon de backup"
      )
MSG_HASH(
      MSG_GOT_CONNECTION_FROM,
      "Connexion reçue depuis : \"%s\""
      )
MSG_HASH(
      MSG_GOT_CONNECTION_FROM_NAME,
      "Connexion reçue de : \"%s (%s)\""
      )
MSG_HASH(
      MSG_PUBLIC_ADDRESS,
      "Adresse publique"
      )
MSG_HASH(
      MSG_NO_ARGUMENTS_SUPPLIED_AND_NO_MENU_BUILTIN,
      "Aucun paramètre fourni et pas de menu intégré, affichage de l'aide..."
      )
MSG_HASH(
      MSG_NETPLAY_USERS_HAS_FLIPPED,
      "Utilisateurs réseau intervertis"
      )
MSG_HASH(
      MSG_SETTING_DISK_IN_TRAY,
      "Disque inséré dans le lecteur"
      )
MSG_HASH(
      MSG_WAITING_FOR_CLIENT,
      "En attente d'un client ..."
      )
MSG_HASH(
      MSG_NETPLAY_YOU_HAVE_LEFT_THE_GAME,
      "Vous avez quitté le jeu"
      )
MSG_HASH(
      MSG_NETPLAY_YOU_HAVE_JOINED_AS_PLAYER_N,
      "Vous avez rejoint le jeu en tant que joueur %d"
      )
MSG_HASH(
      MSG_NETPLAY_IMPLEMENTATIONS_DIFFER,
      "Les implémentations diffèrent. Assurez vous d'utiliser les mêmes versions de RetroArch et du cœur."
      )
MSG_HASH(
      MSG_NETPLAY_ENDIAN_DEPENDENT,
      "Ce cœur ne supporte pas le netplay inter-architectures entre ces systèmes"
      )
MSG_HASH(
      MSG_NETPLAY_PLATFORM_DEPENDENT,
      "Ce cœur ne supporte pas le netplay inter-architectures"
      )
MSG_HASH(
      MSG_NETPLAY_ENTER_PASSWORD,
      "Entrez le mot de passe du serveur de netplay:"
      )
MSG_HASH(
      MSG_NETPLAY_INCORRECT_PASSWORD,
      "Mot de passe incorrect"
      )
MSG_HASH(
      MSG_NETPLAY_SERVER_NAMED_HANGUP,
      "\"%s\" s'est déconnecté"
      )
MSG_HASH(
      MSG_NETPLAY_SERVER_HANGUP,
      "Un client de netplay s'est déconnecté"
      )
MSG_HASH(
      MSG_NETPLAY_CLIENT_HANGUP,
      "Netplay déconnecté"
      )
MSG_HASH(
      MSG_NETPLAY_CANNOT_PLAY_UNPRIVILEGED,
      "Vous n'avez pas la permission de jouer"
      )
MSG_HASH(
      MSG_NETPLAY_CANNOT_PLAY_NO_SLOTS,
      "Aucune place de libre pour jouer"
      )
MSG_HASH(
      MSG_NETPLAY_CANNOT_PLAY,
      "Impossible de basculer en mode jeu"
      )
MSG_HASH(
      MSG_NETPLAY_PEER_PAUSED,
      "Le joueur \"%s\" à mis en pause"
      )
MSG_HASH(
      MSG_NETPLAY_CHANGED_NICK,
      "Votre pseudo est maintenant \"%s\""
      )
MSG_HASH(
      MENU_ENUM_SUBLABEL_VIDEO_SHARED_CONTEXT,
      "Donne aux cœurs bénéficiant de l'accélération graphique leur propre contexte. Évite d'avoir à supposer des changements d'état matériel entre deux images."
      )
MSG_HASH(
      MENU_ENUM_SUBLABEL_MENU_SETTINGS,
      "Ajuster les réglages et l'apparence du menu."
      )
MSG_HASH(
      MENU_ENUM_SUBLABEL_VIDEO_HARD_SYNC,
      "Synchronisation 'hard' du CPU et du GPU. Réduis la latence mais affecte les performances."
      )
MSG_HASH(
      MENU_ENUM_SUBLABEL_VIDEO_THREADED,
      "Améliore les performances au prix d'une certaine latence et d'à-coups visuels accrus. À n'utiliser que si vous ne pouvez pas faire autrement."
      )
MSG_HASH(
      MSG_AUDIO_VOLUME,
      "Volume sonore"
      )
MSG_HASH(
      MSG_AUTODETECT,
      "Détection automatique"
      )
MSG_HASH(
      MSG_AUTOLOADING_SAVESTATE_FROM,
      "Chargement auto d'une savestate depuis"
      )
MSG_HASH(
      MSG_CAPABILITIES,
      "Capacités"
      )
MSG_HASH(
      MSG_CONNECTING_TO_NETPLAY_HOST,
      "Connexion à l'hôte"
      )
MSG_HASH(
      MSG_CONNECTING_TO_PORT,
      "Connexion au port"
      )
MSG_HASH(
      MSG_CONNECTION_SLOT,
      "Slot de connexion"
      )
MSG_HASH(
      MSG_SORRY_UNIMPLEMENTED_CORES_DONT_DEMAND_CONTENT_NETPLAY,
      "Désolé, non implémenté: les cœurs qui tournent sans contenu ne peuvent pas participer au netplay."
      )
MSG_HASH(
      MENU_ENUM_LABEL_VALUE_ACCOUNTS_CHEEVOS_PASSWORD,
      "Mot de passe"
      )
MSG_HASH(
      MENU_ENUM_LABEL_VALUE_ACCOUNTS_CHEEVOS_SETTINGS,
      "Comptes Cheevos"
      )
MSG_HASH(
      MENU_ENUM_LABEL_VALUE_ACCOUNTS_CHEEVOS_USERNAME,
      "Identifiant"
      )
MSG_HASH(
      MENU_ENUM_LABEL_VALUE_ACCOUNTS_LIST,
      "Comptes"
      )
MSG_HASH(
      MENU_ENUM_LABEL_VALUE_ACCOUNTS_LIST_END,
      "Liste des comptes"
      )
MSG_HASH(
      MENU_ENUM_LABEL_VALUE_ACCOUNTS_RETRO_ACHIEVEMENTS,
      "Trophées"
      )
MSG_HASH(
      MENU_ENUM_LABEL_VALUE_ACHIEVEMENT_LIST,
      "Liste des trophées"
      )
MSG_HASH(
      MENU_ENUM_LABEL_VALUE_ACHIEVEMENT_LIST_HARDCORE,
      "Liste des trophées (hardcore)"
      )
MSG_HASH(
      MENU_ENUM_LABEL_VALUE_ADD_CONTENT_LIST,
      "Scanner du contenu"
      )
MSG_HASH(
      MENU_ENUM_LABEL_VALUE_CONFIGURATIONS_LIST,
      "Configurations"
      )
MSG_HASH(
      MENU_ENUM_LABEL_VALUE_ADD_TAB,
      "Importer du contenu"
      )
MSG_HASH(
      MENU_ENUM_LABEL_VALUE_NETPLAY_TAB,
      "Salons de netplay"
      )
MSG_HASH(
      MENU_ENUM_LABEL_VALUE_ASK_ARCHIVE,
      "Demander"
      )
MSG_HASH(
      MENU_ENUM_LABEL_VALUE_ASSETS_DIRECTORY,
      "Assets"
      )
MSG_HASH(
      MENU_ENUM_LABEL_VALUE_AUDIO_BLOCK_FRAMES,
      "Block Frames"
      )
MSG_HASH(
      MENU_ENUM_LABEL_VALUE_AUDIO_DEVICE,
      "Périphérique audio"
      )
MSG_HASH(
      MENU_ENUM_LABEL_VALUE_AUDIO_DRIVER,
      "Pilote audio"
      )
MSG_HASH(
      MENU_ENUM_LABEL_VALUE_AUDIO_DSP_PLUGIN,
      "Module DSP audio"
      )
MSG_HASH(
      MENU_ENUM_LABEL_VALUE_AUDIO_ENABLE,
      "Activer le son"
      )
MSG_HASH(
      MENU_ENUM_LABEL_VALUE_AUDIO_FILTER_DIR,
      "Filtres audio"
      )
MSG_HASH(
      MENU_ENUM_LABEL_VALUE_TURBO_DEADZONE_LIST,
      "Turbo/Deadzone"
      )
MSG_HASH(
      MENU_ENUM_LABEL_VALUE_AUDIO_LATENCY,
      "Latence audio (ms)"
      )
MSG_HASH(
      MENU_ENUM_LABEL_VALUE_AUDIO_MAX_TIMING_SKEW,
      "Limite max de l'ajustement"
      )
MSG_HASH(
      MENU_ENUM_LABEL_VALUE_AUDIO_MUTE,
      "Sourdine"
      )
MSG_HASH(
      MENU_ENUM_LABEL_VALUE_AUDIO_OUTPUT_RATE,
      "Fréquence de sortie (Hz)"
      )
MSG_HASH(
      MENU_ENUM_LABEL_VALUE_AUDIO_RATE_CONTROL_DELTA,
      "Contrôle du taux dynamique"
      )
MSG_HASH(
      MENU_ENUM_LABEL_VALUE_AUDIO_RESAMPLER_DRIVER,
      "Pilote de ré-échantillonnage audio"
      )
MSG_HASH(
      MENU_ENUM_LABEL_VALUE_AUDIO_SETTINGS,
      "Audio"
      )
MSG_HASH(
      MENU_ENUM_LABEL_VALUE_AUDIO_SYNC,
      "Synchroniser le son"
      )
MSG_HASH(
      MENU_ENUM_LABEL_VALUE_AUDIO_VOLUME,
      "Volume sonore (dB)"
      )
MSG_HASH(
      MENU_ENUM_LABEL_VALUE_AUDIO_WASAPI_EXCLUSIVE_MODE,
      "Mode exclusif WASAPI"
      )
MSG_HASH(
      MENU_ENUM_LABEL_VALUE_AUDIO_WASAPI_FLOAT_FORMAT,
      "Format de flottants WASAPI"
      )
MSG_HASH(
      MENU_ENUM_LABEL_VALUE_AUDIO_WASAPI_SH_BUFFER_LENGTH,
      "Taille du tampon partagé WASAPI"
      )
MSG_HASH(
      MENU_ENUM_LABEL_VALUE_AUTOSAVE_INTERVAL,
      "Intervalle de sauvegarde SaveRAM"
      )
MSG_HASH(
      MENU_ENUM_LABEL_VALUE_AUTO_OVERRIDES_ENABLE,
      "Charger les surcharges de configuration automatiquement"
      )
MSG_HASH(
      MENU_ENUM_LABEL_VALUE_AUTO_REMAPS_ENABLE,
      "Charger les fichiers de remappage automatiquement"
      )
MSG_HASH(
      MENU_ENUM_LABEL_VALUE_AUTO_SHADERS_ENABLE,
      "Charger les pré-réglages de shaders automatiquement"
      )
MSG_HASH(
      MENU_ENUM_LABEL_VALUE_BASIC_MENU_CONTROLS_BACK,
      "Retour"
      )
MSG_HASH(
      MENU_ENUM_LABEL_VALUE_BASIC_MENU_CONTROLS_CONFIRM,
      "Confirmer"
      )
MSG_HASH(
      MENU_ENUM_LABEL_VALUE_BASIC_MENU_CONTROLS_INFO,
      "Information"
      )
MSG_HASH(
      MENU_ENUM_LABEL_VALUE_BASIC_MENU_CONTROLS_QUIT,
      "Quitter"
      )
MSG_HASH(
      MENU_ENUM_LABEL_VALUE_BASIC_MENU_CONTROLS_SCROLL_DOWN,
      "Défilement vers le bas"
      )
MSG_HASH(
      MENU_ENUM_LABEL_VALUE_BASIC_MENU_CONTROLS_SCROLL_UP,
      "Défilement vers le haut"
      )
MSG_HASH(
      MENU_ENUM_LABEL_VALUE_BASIC_MENU_CONTROLS_START,
      "Démarrer"
      )
MSG_HASH(
      MENU_ENUM_LABEL_VALUE_BASIC_MENU_CONTROLS_TOGGLE_KEYBOARD,
      "Basculer sur le clavier"
      )
MSG_HASH(
      MENU_ENUM_LABEL_VALUE_BASIC_MENU_CONTROLS_TOGGLE_MENU,
      "Basculer sur le menu"
      )
MSG_HASH(
      MENU_ENUM_LABEL_VALUE_BASIC_MENU_ENUM_CONTROLS,
      "Contrôles de base du menu"
      )
MSG_HASH(
      MENU_ENUM_LABEL_VALUE_BASIC_MENU_ENUM_CONTROLS_CONFIRM,
      "Confirmer/OK"
      )
MSG_HASH(
      MENU_ENUM_LABEL_VALUE_BASIC_MENU_ENUM_CONTROLS_INFO,
      "Information"
      )
MSG_HASH(
      MENU_ENUM_LABEL_VALUE_BASIC_MENU_ENUM_CONTROLS_QUIT,
      "Quitter"
      )
MSG_HASH(
      MENU_ENUM_LABEL_VALUE_BASIC_MENU_ENUM_CONTROLS_SCROLL_UP,
      "Défilement vers le haut"
      )
MSG_HASH(
      MENU_ENUM_LABEL_VALUE_BASIC_MENU_ENUM_CONTROLS_START,
      "Défauts"
      )
MSG_HASH(
      MENU_ENUM_LABEL_VALUE_BASIC_MENU_ENUM_CONTROLS_TOGGLE_KEYBOARD,
      "Basculer sur le clavier"
      )
MSG_HASH(
      MENU_ENUM_LABEL_VALUE_BASIC_MENU_ENUM_CONTROLS_TOGGLE_MENU,
      "Basculer sur le Menu"
      )
MSG_HASH(
      MENU_ENUM_LABEL_VALUE_BLOCK_SRAM_OVERWRITE,
      "Ne pas écraser la SaveRAM en chargeant la savestate"
      )
MSG_HASH(
      MENU_ENUM_LABEL_VALUE_BLUETOOTH_ENABLE,
      "Activer le Bluetooth"
      )
MSG_HASH(
      MENU_ENUM_LABEL_VALUE_BUILDBOT_ASSETS_URL,
      "URL du buildbot des assets"
      )
MSG_HASH(
      MENU_ENUM_LABEL_VALUE_CACHE_DIRECTORY,
      "Cache"
      )
MSG_HASH(
      MENU_ENUM_LABEL_VALUE_CAMERA_ALLOW,
      "Autoriser l'accès à la caméra"
      )
MSG_HASH(
      MENU_ENUM_LABEL_VALUE_CAMERA_DRIVER,
      "Autoriser la caméra"
      )
MSG_HASH(
      MENU_ENUM_LABEL_VALUE_CHEAT,
      "Triche"
      )
MSG_HASH(
      MENU_ENUM_LABEL_VALUE_CHEAT_APPLY_CHANGES,
      "Appliquer les changements"
      )
MSG_HASH(
      MENU_ENUM_LABEL_VALUE_CHEAT_DATABASE_PATH,
      "Fichiers de triche"
      )
MSG_HASH(
      MENU_ENUM_LABEL_VALUE_CHEAT_FILE,
      "Fichier de triche"
      )
MSG_HASH(
      MENU_ENUM_LABEL_VALUE_CHEAT_FILE_LOAD,
      "Charger un fichier de triche"
      )
MSG_HASH(
      MENU_ENUM_LABEL_VALUE_CHEAT_FILE_SAVE_AS,
      "Enregistrer le fichier de triche sous"
      )
MSG_HASH(
      MENU_ENUM_LABEL_VALUE_CHEAT_NUM_PASSES,
      "Nombre de passages"
      )
MSG_HASH(
      MENU_ENUM_LABEL_VALUE_CHEEVOS_DESCRIPTION,
      "Description"
      )
MSG_HASH(
      MENU_ENUM_LABEL_VALUE_CHEEVOS_HARDCORE_MODE_ENABLE,
      "Mode harcode"
      )
MSG_HASH(
      MENU_ENUM_LABEL_VALUE_CHEEVOS_LOCKED_ACHIEVEMENTS,
      "Trophées verrouillés:"
      )
MSG_HASH(
      MENU_ENUM_LABEL_VALUE_CHEEVOS_LOCKED_ENTRY,
      "Verrouillé"
      )
MSG_HASH(
      MENU_ENUM_LABEL_VALUE_CHEEVOS_SETTINGS,
      "Trophées"
      )
MSG_HASH(
      MENU_ENUM_LABEL_VALUE_CHEEVOS_TEST_UNOFFICIAL,
      "Tester les trophées non officiels"
      )
MSG_HASH(
      MENU_ENUM_LABEL_VALUE_CHEEVOS_UNLOCKED_ACHIEVEMENTS,
      "Trophées déverrouillés :"
      )
MSG_HASH(
      MENU_ENUM_LABEL_VALUE_CHEEVOS_UNLOCKED_ENTRY,
      "Déverrouillés"
      )
MSG_HASH(
      MENU_ENUM_LABEL_VALUE_CLOSE_CONTENT,
      "Fermer le contenu"
      )
MSG_HASH(
      MENU_ENUM_LABEL_VALUE_CONFIG,
      "Configuration"
      )
MSG_HASH(
      MENU_ENUM_LABEL_VALUE_CONFIGURATIONS,
      "Charger une configuration"
      )
MSG_HASH(
      MENU_ENUM_LABEL_VALUE_CONFIGURATION_SETTINGS,
      "Configuration"
      )
MSG_HASH(
      MENU_ENUM_LABEL_VALUE_CONFIG_SAVE_ON_EXIT,
      "Sauvegarder la configuration en quittant"
      )
MSG_HASH(
      MENU_ENUM_LABEL_VALUE_CONTENT_COLLECTION_LIST,
      "Collections"
      )
MSG_HASH(
      MENU_ENUM_LABEL_VALUE_CONTENT_DATABASE_DIRECTORY,
      "Bases de données"
      )
MSG_HASH(
      MENU_ENUM_LABEL_VALUE_CONTENT_DIR,
      "Contenu"
      )
MSG_HASH(
      MENU_ENUM_LABEL_VALUE_CONTENT_HISTORY_SIZE,
      "Taille de l'historique")
MSG_HASH(MENU_ENUM_LABEL_VALUE_PLAYLIST_ENTRY_REMOVE,
      "Autoriser la suppression d'entées")
MSG_HASH(MENU_ENUM_LABEL_VALUE_CONTENT_SETTINGS,
      "Menu rapide")
MSG_HASH(MENU_ENUM_LABEL_VALUE_CORE_ASSETS_DIR,
      "Téléchargements")
MSG_HASH(MENU_ENUM_LABEL_VALUE_CORE_ASSETS_DIRECTORY,
      "Téléchargements")
MSG_HASH(MENU_ENUM_LABEL_VALUE_CORE_CHEAT_OPTIONS,
      "Fichiers de triche")
MSG_HASH(MENU_ENUM_LABEL_VALUE_CORE_COUNTERS,
      "Compteurs du cœur")
MSG_HASH(MENU_ENUM_LABEL_VALUE_CORE_ENABLE,
      "Afficher le nom du cœur chargé")
MSG_HASH(MENU_ENUM_LABEL_VALUE_CORE_INFORMATION,
      "Informations sur le cœur")
MSG_HASH(MENU_ENUM_LABEL_VALUE_CORE_INFO_AUTHORS,
      "Auteurs")
MSG_HASH(MENU_ENUM_LABEL_VALUE_CORE_INFO_CATEGORIES,
      "Catégories")
MSG_HASH(MENU_ENUM_LABEL_VALUE_CORE_INFO_CORE_LABEL,
      "Label du cœur")
MSG_HASH(MENU_ENUM_LABEL_VALUE_CORE_INFO_CORE_NAME,
      "Nom du cœur")
MSG_HASH(MENU_ENUM_LABEL_VALUE_CORE_INFO_FIRMWARE,
      "Firmware(s)")
MSG_HASH(MENU_ENUM_LABEL_VALUE_CORE_INFO_LICENSES,
      "Licence(s)")
MSG_HASH(MENU_ENUM_LABEL_VALUE_CORE_INFO_PERMISSIONS,
      "Permissions")
MSG_HASH(MENU_ENUM_LABEL_VALUE_CORE_INFO_SUPPORTED_EXTENSIONS,
      "Extensions supportées")
MSG_HASH(MENU_ENUM_LABEL_VALUE_CORE_INFO_SYSTEM_MANUFACTURER,
      "Fabricant du système")
MSG_HASH(MENU_ENUM_LABEL_VALUE_CORE_INFO_SYSTEM_NAME,
      "Nom du système")
MSG_HASH(MENU_ENUM_LABEL_VALUE_CORE_INPUT_REMAPPING_OPTIONS,
      "Remappage des contrôles")
MSG_HASH(MENU_ENUM_LABEL_VALUE_CORE_LIST,
      "Charger un cœur")
MSG_HASH(MENU_ENUM_LABEL_VALUE_CORE_OPTIONS,
      "Options")
MSG_HASH(MENU_ENUM_LABEL_VALUE_CORE_SETTINGS,
      "Cœur")
MSG_HASH(MENU_ENUM_LABEL_VALUE_CORE_SET_SUPPORTS_NO_CONTENT_ENABLE,
      "Démarrer les cœurs automatiquement")
MSG_HASH(MENU_ENUM_LABEL_VALUE_CORE_UPDATER_AUTO_EXTRACT_ARCHIVE,
      "Extraire automatiquement les archives téléchargées")
MSG_HASH(MENU_ENUM_LABEL_VALUE_CORE_UPDATER_BUILDBOT_URL,
      "URL du buildbot des cœurs")
MSG_HASH(MENU_ENUM_LABEL_VALUE_CORE_UPDATER_LIST,
      "Mises à jour des cœurs")
MSG_HASH(MENU_ENUM_LABEL_VALUE_CORE_UPDATER_SETTINGS,
      "Mises à jour")
MSG_HASH(MENU_ENUM_LABEL_VALUE_CPU_ARCHITECTURE,
      "Architecture du CPU :")
MSG_HASH(MENU_ENUM_LABEL_VALUE_CPU_CORES,
      "Cœurs du CPU :")
MSG_HASH(MENU_ENUM_LABEL_VALUE_CURSOR_DIRECTORY,
      "Curseur")
MSG_HASH(MENU_ENUM_LABEL_VALUE_CURSOR_MANAGER,
      "Gestionnaire de curseurs")
MSG_HASH(MENU_ENUM_LABEL_VALUE_CUSTOM_RATIO,
      "Rapport d'aspect custom")
MSG_HASH(MENU_ENUM_LABEL_VALUE_DATABASE_MANAGER,
      "Gestionnaire de bases de données")
MSG_HASH(MENU_ENUM_LABEL_VALUE_DATABASE_SELECTION,
      "Sélection de la base de données")
MSG_HASH(MENU_ENUM_LABEL_VALUE_DELETE_ENTRY,
      "Supprimer")
MSG_HASH(MENU_ENUM_LABEL_VALUE_FAVORITES,
      "Dossier de démarrage")
MSG_HASH(MENU_ENUM_LABEL_VALUE_DIRECTORY_CONTENT,
      "<Dossier du contenu>")
MSG_HASH(MENU_ENUM_LABEL_VALUE_DIRECTORY_DEFAULT,
      "<Par défaut>")
MSG_HASH(MENU_ENUM_LABEL_VALUE_DIRECTORY_NONE,
      "<Aucun>")
MSG_HASH(MENU_ENUM_LABEL_VALUE_DIRECTORY_NOT_FOUND,
      "Dossier non trouvé.")
MSG_HASH(MENU_ENUM_LABEL_VALUE_DIRECTORY_SETTINGS,
      "Dossier")
MSG_HASH(MENU_ENUM_LABEL_VALUE_DISK_CYCLE_TRAY_STATUS,
      "État du lecteur de disque")
MSG_HASH(MENU_ENUM_LABEL_VALUE_DISK_IMAGE_APPEND,
      "Ajouter une image de disque")
MSG_HASH(MENU_ENUM_LABEL_VALUE_DISK_INDEX,
      "Numéro du disque")
MSG_HASH(MENU_ENUM_LABEL_VALUE_DISK_OPTIONS,
      "Contrôle du disque")
MSG_HASH(MENU_ENUM_LABEL_VALUE_DONT_CARE,
      "Peu importe")
MSG_HASH(MENU_ENUM_LABEL_VALUE_DOWNLOADED_FILE_DETECT_CORE_LIST,
      "Téléchargements")
MSG_HASH(MENU_ENUM_LABEL_VALUE_DOWNLOAD_CORE,
      "Télécharger un cœur...")
MSG_HASH(MENU_ENUM_LABEL_VALUE_DOWNLOAD_CORE_CONTENT,
      "Télécharger du contenu")
MSG_HASH(MENU_ENUM_LABEL_VALUE_DPI_OVERRIDE_ENABLE,
      "DPI personnalisé")
MSG_HASH(MENU_ENUM_LABEL_VALUE_DPI_OVERRIDE_VALUE,
      "Valeur du DPI personnalisé")
MSG_HASH(MENU_ENUM_LABEL_VALUE_DRIVER_SETTINGS,
      "Pilote")
MSG_HASH(MENU_ENUM_LABEL_VALUE_DUMMY_ON_CORE_SHUTDOWN,
      "Charger un cœur factice après fermeture")
MSG_HASH(MENU_ENUM_LABEL_VALUE_CHECK_FOR_MISSING_FIRMWARE,
      "Vérifier la présence des firmwares au chargement")
MSG_HASH(MENU_ENUM_LABEL_VALUE_DYNAMIC_WALLPAPER,
      "Fonds d'écran dynamique")
MSG_HASH(MENU_ENUM_LABEL_VALUE_DYNAMIC_WALLPAPERS_DIRECTORY,
      "Fonds d'écran dynamique")
MSG_HASH(MENU_ENUM_LABEL_VALUE_CHEEVOS_ENABLE,
      "Activer les trophées")
MSG_HASH(MENU_ENUM_LABEL_VALUE_ENTRY_HOVER_COLOR,
      "Couleur de l'entrée menu active")
MSG_HASH(MENU_ENUM_LABEL_VALUE_ENTRY_NORMAL_COLOR,
      "Couleur des entrées du menu")
MSG_HASH(MENU_ENUM_LABEL_VALUE_FALSE,
      "Faux")
MSG_HASH(MENU_ENUM_LABEL_VALUE_FASTFORWARD_RATIO,
      "Vitesse de jeu maximum")
MSG_HASH(MENU_ENUM_LABEL_VALUE_FPS_SHOW,
      "Afficher le nombre d'images/s")
MSG_HASH(MENU_ENUM_LABEL_VALUE_FRAME_THROTTLE_ENABLE,
      "Limiter la vitesse d'exécution")
MSG_HASH(MENU_ENUM_LABEL_VALUE_FRAME_THROTTLE_SETTINGS,
      "Vitesse d'affichage")
MSG_HASH(MENU_ENUM_LABEL_VALUE_FRONTEND_COUNTERS,
      "Compteurs du Frontend")
MSG_HASH(MENU_ENUM_LABEL_VALUE_GAME_SPECIFIC_OPTIONS,
      "Charger automatiquement les configuration du cœur par jeux")
MSG_HASH(MENU_ENUM_LABEL_VALUE_GAME_SPECIFIC_OPTIONS_CREATE,
      "Créer un fichier de configuration du cœur pour ce jeu")
MSG_HASH(MENU_ENUM_LABEL_VALUE_GAME_SPECIFIC_OPTIONS_IN_USE,
      "Fichier de configuration du jeu")
MSG_HASH(MENU_ENUM_LABEL_VALUE_HELP,
      "Aide")
MSG_HASH(MENU_ENUM_LABEL_VALUE_HELP_AUDIO_VIDEO_TROUBLESHOOTING,
      "Dépannage audio/vidéo")
MSG_HASH(MENU_ENUM_LABEL_VALUE_HELP_CHANGE_VIRTUAL_GAMEPAD,
      "Utiliser un overlay de manette virtuelle")
MSG_HASH(MENU_ENUM_LABEL_VALUE_HELP_CONTROLS,
      "Contrôles de base du menu")
MSG_HASH(MENU_ENUM_LABEL_VALUE_HELP_LIST,
      "Aide")
MSG_HASH(MENU_ENUM_LABEL_VALUE_HELP_LOADING_CONTENT,
      "Chargement du contenu")
MSG_HASH(MENU_ENUM_LABEL_VALUE_HELP_SCANNING_CONTENT,
      "Scan de contenus")
MSG_HASH(MENU_ENUM_LABEL_VALUE_HELP_WHAT_IS_A_CORE,
      "Qu'est-ce qu'un cœur ?")
MSG_HASH(MENU_ENUM_LABEL_VALUE_HISTORY_LIST_ENABLE,
      "Activer l'historique")
MSG_HASH(MENU_ENUM_LABEL_VALUE_HISTORY_TAB,
      "Historique")
MSG_HASH(MENU_ENUM_LABEL_VALUE_HORIZONTAL_MENU,
      "Menu horizontal")
MSG_HASH(MENU_ENUM_LABEL_VALUE_IMAGES_TAB,
      "Image")
MSG_HASH(MENU_ENUM_LABEL_VALUE_INFORMATION,
      "Informations")
MSG_HASH(MENU_ENUM_LABEL_VALUE_INFORMATION_LIST,
      "Informations")
MSG_HASH(MENU_ENUM_LABEL_VALUE_INPUT_ADC_TYPE,
      "Type Analogique vers Numérique")
MSG_HASH(MENU_ENUM_LABEL_VALUE_INPUT_ALL_USERS_CONTROL_MENU,
      "Tous les utilisateurs contrôlent le menu")
MSG_HASH(MENU_ENUM_LABEL_VALUE_INPUT_ANALOG_LEFT_X,
      "Analogique gauche X")
MSG_HASH(MENU_ENUM_LABEL_VALUE_INPUT_ANALOG_LEFT_X_MINUS,
      "Analogique gauche X- (gauche)")
MSG_HASH(MENU_ENUM_LABEL_VALUE_INPUT_ANALOG_LEFT_X_PLUS,
      "Analogique gauche X+ (droite)")
MSG_HASH(MENU_ENUM_LABEL_VALUE_INPUT_ANALOG_LEFT_Y,
      "Analogique gauche Y")
MSG_HASH(MENU_ENUM_LABEL_VALUE_INPUT_ANALOG_LEFT_Y_MINUS,
      "Analogique gauche Y- (haut)")
MSG_HASH(MENU_ENUM_LABEL_VALUE_INPUT_ANALOG_LEFT_Y_PLUS,
      "Analogique gauche Y+ (bas)")
MSG_HASH(MENU_ENUM_LABEL_VALUE_INPUT_ANALOG_RIGHT_X,
      "Analogique droit X")
MSG_HASH(MENU_ENUM_LABEL_VALUE_INPUT_ANALOG_RIGHT_X_MINUS,
      "Analogique droit X- (gauche)")
MSG_HASH(MENU_ENUM_LABEL_VALUE_INPUT_ANALOG_RIGHT_X_PLUS,
      "Analogique droit X+ (droite)")
MSG_HASH(MENU_ENUM_LABEL_VALUE_INPUT_ANALOG_RIGHT_Y,
      "Right Analog Y")
MSG_HASH(MENU_ENUM_LABEL_VALUE_INPUT_ANALOG_RIGHT_Y_MINUS,
      "Analogique droit Y- (haut)")
MSG_HASH(MENU_ENUM_LABEL_VALUE_INPUT_ANALOG_RIGHT_Y_PLUS,
      "Analogique droit Y+ (bas)")
MSG_HASH(MENU_ENUM_LABEL_VALUE_INPUT_LIGHTGUN_TRIGGER,
      "Gun Trigger")
MSG_HASH(MENU_ENUM_LABEL_VALUE_INPUT_LIGHTGUN_RELOAD,
      "Gun Reload")
MSG_HASH(MENU_ENUM_LABEL_VALUE_INPUT_LIGHTGUN_AUX_A,
      "Gun Aux A")
MSG_HASH(MENU_ENUM_LABEL_VALUE_INPUT_LIGHTGUN_AUX_B,
      "Gun Aux B")
MSG_HASH(MENU_ENUM_LABEL_VALUE_INPUT_LIGHTGUN_AUX_C,
      "Gun Aux C")
MSG_HASH(MENU_ENUM_LABEL_VALUE_INPUT_LIGHTGUN_START,
      "Gun Start")
MSG_HASH(MENU_ENUM_LABEL_VALUE_INPUT_LIGHTGUN_SELECT,
      "Gun Select")
MSG_HASH(MENU_ENUM_LABEL_VALUE_INPUT_LIGHTGUN_DPAD_UP,
      "Gun D-pad Up")
MSG_HASH(MENU_ENUM_LABEL_VALUE_INPUT_LIGHTGUN_DPAD_DOWN,
      "Gun D-pad Down")
MSG_HASH(MENU_ENUM_LABEL_VALUE_INPUT_LIGHTGUN_DPAD_LEFT,
      "Gun D-pad Left")
MSG_HASH(MENU_ENUM_LABEL_VALUE_INPUT_LIGHTGUN_DPAD_RIGHT,
      "Gun D-pad Right")
MSG_HASH(MENU_ENUM_LABEL_VALUE_INPUT_AUTODETECT_ENABLE,
      "Activer l'autoconfiguration")
MSG_HASH(MENU_ENUM_LABEL_VALUE_INPUT_AXIS_THRESHOLD,
      "Seuil des axes analogiques")
MSG_HASH(MENU_ENUM_LABEL_VALUE_MENU_INPUT_SWAP_OK_CANCEL,
      "Inverser les boutons OK et Annuler dans le menu")
MSG_HASH(MENU_ENUM_LABEL_VALUE_INPUT_BIND_ALL,
      "Tout assigner")
MSG_HASH(MENU_ENUM_LABEL_VALUE_INPUT_BIND_DEFAULT_ALL,
      "Tour assigner par défaut")
MSG_HASH(MENU_ENUM_LABEL_VALUE_INPUT_BIND_TIMEOUT,
      "Délai d'assignation")
MSG_HASH(MENU_ENUM_LABEL_VALUE_INPUT_DESCRIPTOR_HIDE_UNBOUND,
      "Cacher les labels ne correspondant à rien sur la manette du cœur")
MSG_HASH(MENU_ENUM_LABEL_VALUE_INPUT_DESCRIPTOR_LABEL_SHOW,
      "Afficher les labels des manettes du cœur")
MSG_HASH(MENU_ENUM_LABEL_VALUE_INPUT_DEVICE_INDEX,
      "Index du périphérique")
MSG_HASH(MENU_ENUM_LABEL_VALUE_INPUT_DEVICE_TYPE,
      "Type de périphérique")
MSG_HASH(MENU_ENUM_LABEL_VALUE_INPUT_MOUSE_INDEX,
      "Index de souris")
MSG_HASH(MENU_ENUM_LABEL_VALUE_INPUT_DRIVER,
      "Pilote des entrées")
MSG_HASH(MENU_ENUM_LABEL_VALUE_INPUT_DUTY_CYCLE,
      "Rapport de cycle")
MSG_HASH(MENU_ENUM_LABEL_VALUE_INPUT_HOTKEY_BINDS,
      "Raccourcis d'entrées")
MSG_HASH(MENU_ENUM_LABEL_VALUE_INPUT_ICADE_ENABLE,
      "Activer le mapping manette/clavier")
MSG_HASH(MENU_ENUM_LABEL_VALUE_INPUT_JOYPAD_A,
      "Bouton A (droite)")
MSG_HASH(MENU_ENUM_LABEL_VALUE_INPUT_JOYPAD_B,
      "Bouton B (bas)")
MSG_HASH(MENU_ENUM_LABEL_VALUE_INPUT_JOYPAD_DOWN,
      "Croix bas")
MSG_HASH(MENU_ENUM_LABEL_VALUE_INPUT_JOYPAD_L2,
      "Bouton L2 (gâchette)")
MSG_HASH(MENU_ENUM_LABEL_VALUE_INPUT_JOYPAD_L3,
      "Bouton L3 (pouce)")
MSG_HASH(MENU_ENUM_LABEL_VALUE_INPUT_JOYPAD_L,
      "Bouton L (épaule)")
MSG_HASH(MENU_ENUM_LABEL_VALUE_INPUT_JOYPAD_LEFT,
      "Croix gauche")
MSG_HASH(MENU_ENUM_LABEL_VALUE_INPUT_JOYPAD_R2,
      "Bouton R2 (gachette)")
MSG_HASH(MENU_ENUM_LABEL_VALUE_INPUT_JOYPAD_R3,
      "Bouton R3 (pouce)")
MSG_HASH(MENU_ENUM_LABEL_VALUE_INPUT_JOYPAD_R,
      "Bouton R (épaule)")
MSG_HASH(MENU_ENUM_LABEL_VALUE_INPUT_JOYPAD_RIGHT,
      "Croix droite")
MSG_HASH(MENU_ENUM_LABEL_VALUE_INPUT_JOYPAD_SELECT,
      "Bouton select")
MSG_HASH(MENU_ENUM_LABEL_VALUE_INPUT_JOYPAD_START,
      "Bouton start")
MSG_HASH(MENU_ENUM_LABEL_VALUE_INPUT_JOYPAD_UP,
      "Croix haut")
MSG_HASH(MENU_ENUM_LABEL_VALUE_INPUT_JOYPAD_X,
      "Bouton X (haut)")
MSG_HASH(MENU_ENUM_LABEL_VALUE_INPUT_JOYPAD_Y,
      "Bouton Y (gauche)")
MSG_HASH(MENU_ENUM_LABEL_VALUE_INPUT_KEY,
      "(Touche : %s)")
MSG_HASH(MENU_ENUM_LABEL_VALUE_INPUT_MOUSE_LEFT,
      "Mouse 1")
MSG_HASH(MENU_ENUM_LABEL_VALUE_INPUT_MOUSE_RIGHT,
      "Mouse 2")
MSG_HASH(MENU_ENUM_LABEL_VALUE_INPUT_MOUSE_MIDDLE,
      "Mouse 3")
MSG_HASH(MENU_ENUM_LABEL_VALUE_INPUT_MOUSE_BUTTON4,
      "Mouse 4")
MSG_HASH(MENU_ENUM_LABEL_VALUE_INPUT_MOUSE_BUTTON5,
      "Mouse 5")
MSG_HASH(MENU_ENUM_LABEL_VALUE_INPUT_MOUSE_WHEEL_UP,
      "Wheel Up")
MSG_HASH(MENU_ENUM_LABEL_VALUE_INPUT_MOUSE_WHEEL_DOWN,
      "Wheel Down")
MSG_HASH(MENU_ENUM_LABEL_VALUE_INPUT_MOUSE_HORIZ_WHEEL_UP,
      "Wheel Left")
MSG_HASH(MENU_ENUM_LABEL_VALUE_INPUT_MOUSE_HORIZ_WHEEL_DOWN,
      "Wheel Right")
MSG_HASH(MENU_ENUM_LABEL_VALUE_INPUT_KEYBOARD_GAMEPAD_MAPPING_TYPE,
      "Type de mappage manette/clavier")
MSG_HASH(MENU_ENUM_LABEL_VALUE_INPUT_MAX_USERS,
      "Nombre maximum d'utilisateurs")
MSG_HASH(MENU_ENUM_LABEL_VALUE_INPUT_MENU_ENUM_TOGGLE_GAMEPAD_COMBO,
      "Combinaison pour afficher le menu")
MSG_HASH(MENU_ENUM_LABEL_VALUE_INPUT_META_CHEAT_INDEX_MINUS,
      "Index de triche -")
MSG_HASH(MENU_ENUM_LABEL_VALUE_INPUT_META_CHEAT_INDEX_PLUS,
      "Index de triche +")
MSG_HASH(MENU_ENUM_LABEL_VALUE_INPUT_META_CHEAT_TOGGLE,
      "Activer/désactiver la triche")
MSG_HASH(MENU_ENUM_LABEL_VALUE_INPUT_META_DISK_EJECT_TOGGLE,
      "Insérer/retirer un disque")
MSG_HASH(MENU_ENUM_LABEL_VALUE_INPUT_META_DISK_NEXT,
      "Disque suivant")
MSG_HASH(MENU_ENUM_LABEL_VALUE_INPUT_META_DISK_PREV,
      "Disque précédant")
MSG_HASH(MENU_ENUM_LABEL_VALUE_INPUT_META_ENABLE_HOTKEY,
      "Activer les raccourcis")
MSG_HASH(MENU_ENUM_LABEL_VALUE_INPUT_META_FAST_FORWARD_HOLD_KEY,
      "Touche maintiens d'avance rapide")
MSG_HASH(MENU_ENUM_LABEL_VALUE_INPUT_META_FAST_FORWARD_KEY,
      "Touche ON/OFF d'avance rapide")
MSG_HASH(MENU_ENUM_LABEL_VALUE_INPUT_META_FRAMEADVANCE,
      "Saut d'image")
MSG_HASH(MENU_ENUM_LABEL_VALUE_INPUT_META_FULLSCREEN_TOGGLE_KEY,
      "Plein écran")
MSG_HASH(MENU_ENUM_LABEL_VALUE_INPUT_META_GRAB_MOUSE_TOGGLE,
      "Touche de capture de la souris")
MSG_HASH(MENU_ENUM_LABEL_VALUE_INPUT_META_GAME_FOCUS_TOGGLE,
      "Touche de focus du jeu")
MSG_HASH(MENU_ENUM_LABEL_VALUE_INPUT_META_LOAD_STATE_KEY,
      "Charger un état")
MSG_HASH(MENU_ENUM_LABEL_VALUE_INPUT_META_MENU_TOGGLE,
      "Afficher le menu")
MSG_HASH(MENU_ENUM_LABEL_VALUE_INPUT_META_MOVIE_RECORD_TOGGLE,
      "Activer l'enregistrement")
MSG_HASH(MENU_ENUM_LABEL_VALUE_INPUT_META_MUTE,
      "Sourdine")
MSG_HASH(MENU_ENUM_LABEL_VALUE_INPUT_META_NETPLAY_FLIP,
      "Intervertir les joueurs en réseau")
MSG_HASH(MENU_ENUM_LABEL_VALUE_INPUT_META_NETPLAY_GAME_WATCH,
      "Changer de mode joueur/spectateur")
MSG_HASH(MENU_ENUM_LABEL_VALUE_INPUT_META_OSK,
      "Afficher le clavier virtuel")
MSG_HASH(MENU_ENUM_LABEL_VALUE_INPUT_META_OVERLAY_NEXT,
      "Overlay suivant")
MSG_HASH(MENU_ENUM_LABEL_VALUE_INPUT_META_PAUSE_TOGGLE,
      "Pause")
MSG_HASH(MENU_ENUM_LABEL_VALUE_INPUT_META_QUIT_KEY,
      "Quitter RetroArch")
MSG_HASH(MENU_ENUM_LABEL_VALUE_INPUT_META_RESET,
      "Redémarrer le jeu")
MSG_HASH(MENU_ENUM_LABEL_VALUE_INPUT_META_REWIND,
      "Rembobinage")
MSG_HASH(MENU_ENUM_LABEL_VALUE_INPUT_META_SAVE_STATE_KEY,
      "Sauvegarder l'état")
MSG_HASH(MENU_ENUM_LABEL_VALUE_INPUT_META_SCREENSHOT,
      "Prendre une capture d'écran")
MSG_HASH(MENU_ENUM_LABEL_VALUE_INPUT_META_SHADER_NEXT,
      "Shader suivant")
MSG_HASH(MENU_ENUM_LABEL_VALUE_INPUT_META_SHADER_PREV,
      "shader précédant")
MSG_HASH(MENU_ENUM_LABEL_VALUE_INPUT_META_SLOWMOTION,
      "Ralenti")
MSG_HASH(MENU_ENUM_LABEL_VALUE_INPUT_META_STATE_SLOT_MINUS,
      "Emplacement de savestate -")
MSG_HASH(MENU_ENUM_LABEL_VALUE_INPUT_META_STATE_SLOT_PLUS,
      "Emplacement de savestate +")
MSG_HASH(MENU_ENUM_LABEL_VALUE_INPUT_META_VOLUME_DOWN,
      "Volume -")
MSG_HASH(MENU_ENUM_LABEL_VALUE_INPUT_META_VOLUME_UP,
      "Volume +")
MSG_HASH(MENU_ENUM_LABEL_VALUE_INPUT_OVERLAY_ENABLE,
      "Activer les overlays")
MSG_HASH(MENU_ENUM_LABEL_VALUE_INPUT_OVERLAY_HIDE_IN_MENU,
      "Cacher l'overlay dans le menu")
MSG_HASH(MENU_ENUM_LABEL_VALUE_INPUT_POLL_TYPE_BEHAVIOR,
      "Comportement du poll")
MSG_HASH(MENU_ENUM_LABEL_VALUE_INPUT_POLL_TYPE_BEHAVIOR_EARLY,
      "Précoce")
MSG_HASH(MENU_ENUM_LABEL_VALUE_INPUT_POLL_TYPE_BEHAVIOR_LATE,
      "Tardif")
MSG_HASH(MENU_ENUM_LABEL_VALUE_INPUT_POLL_TYPE_BEHAVIOR_NORMAL,
      "Normal")
MSG_HASH(MENU_ENUM_LABEL_VALUE_INPUT_PREFER_FRONT_TOUCH,
      "Préférer le tactile frontal")
MSG_HASH(MENU_ENUM_LABEL_VALUE_INPUT_REMAPPING_DIRECTORY,
      "Remappages des entrées")
MSG_HASH(MENU_ENUM_LABEL_VALUE_INPUT_REMAP_BINDS_ENABLE,
      "Autoriser le remappage des entrées")
MSG_HASH(MENU_ENUM_LABEL_VALUE_INPUT_SAVE_AUTOCONFIG,
      "Sauvegarder l'autoconfiguration")
MSG_HASH(MENU_ENUM_LABEL_VALUE_INPUT_SETTINGS,
      "Entrées")
MSG_HASH(MENU_ENUM_LABEL_VALUE_INPUT_SMALL_KEYBOARD_ENABLE,
      "Activer le clavier minimal")
MSG_HASH(MENU_ENUM_LABEL_VALUE_INPUT_TOUCH_ENABLE,
      "Activer l'écran tactile")
MSG_HASH(MENU_ENUM_LABEL_VALUE_INPUT_TURBO_ENABLE,
      "Activer le turbo")
MSG_HASH(MENU_ENUM_LABEL_VALUE_INPUT_TURBO_PERIOD,
      "Durée du turbo")
MSG_HASH(MENU_ENUM_LABEL_VALUE_INPUT_USER_BINDS,
      "Entrées de l'utilisateur %u")
MSG_HASH(MENU_ENUM_LABEL_VALUE_INTERNAL_STORAGE_STATUS,
      "État du stockage interne")
MSG_HASH(MENU_ENUM_LABEL_VALUE_JOYPAD_AUTOCONFIG_DIR,
      "Profils d'autoconfiguration des entrées")
MSG_HASH(MENU_ENUM_LABEL_VALUE_JOYPAD_DRIVER,
      "Pilote des manettes")
MSG_HASH(MENU_ENUM_LABEL_VALUE_LAKKA_SERVICES,
      "Services")
MSG_HASH(MENU_ENUM_LABEL_VALUE_LANG_CHINESE_SIMPLIFIED,
      "Chinois (Simplifié)")
MSG_HASH(MENU_ENUM_LABEL_VALUE_LANG_CHINESE_TRADITIONAL,
      "Chinois (Traditionnel)")
MSG_HASH(MENU_ENUM_LABEL_VALUE_LANG_DUTCH,
      "Néerlandais")
MSG_HASH(MENU_ENUM_LABEL_VALUE_LANG_ENGLISH,
      "Anglais")
MSG_HASH(MENU_ENUM_LABEL_VALUE_LANG_ESPERANTO,
      "Espéranto")
MSG_HASH(MENU_ENUM_LABEL_VALUE_LANG_FRENCH,
      "Français")
MSG_HASH(MENU_ENUM_LABEL_VALUE_LANG_GERMAN,
      "Allemand")
MSG_HASH(MENU_ENUM_LABEL_VALUE_LANG_ITALIAN,
      "Italien")
MSG_HASH(MENU_ENUM_LABEL_VALUE_LANG_JAPANESE,
      "Japonais")
MSG_HASH(MENU_ENUM_LABEL_VALUE_LANG_KOREAN,
      "Coréen")
MSG_HASH(MENU_ENUM_LABEL_VALUE_LANG_POLISH,
      "Polonais")
MSG_HASH(MENU_ENUM_LABEL_VALUE_LANG_PORTUGUESE_BRAZIL,
      "Portugais (Brésil)")
MSG_HASH(MENU_ENUM_LABEL_VALUE_LANG_PORTUGUESE_PORTUGAL,
      "Portugais (Portugal)")
MSG_HASH(MENU_ENUM_LABEL_VALUE_LANG_RUSSIAN,
      "Russe")
MSG_HASH(MENU_ENUM_LABEL_VALUE_LANG_SPANISH,
      "Espagnol")
MSG_HASH(MENU_ENUM_LABEL_VALUE_LANG_VIETNAMESE,
      "Vietnamien")
MSG_HASH(MENU_ENUM_LABEL_VALUE_LEFT_ANALOG,
      "Analogique gauche")
MSG_HASH(MENU_ENUM_LABEL_VALUE_LIBRETRO_DIR_PATH,
      "Cœurs")
MSG_HASH(MENU_ENUM_LABEL_VALUE_LIBRETRO_INFO_PATH,
      "Informations des cœurs")
MSG_HASH(MENU_ENUM_LABEL_VALUE_LIBRETRO_LOG_LEVEL,
      "Verbosité des journaux des cœurs")
MSG_HASH(MENU_ENUM_LABEL_VALUE_LINEAR,
      "Linéaire")
MSG_HASH(MENU_ENUM_LABEL_VALUE_LOAD_ARCHIVE,
      "Charger l'archive")
MSG_HASH(MENU_ENUM_LABEL_VALUE_LOAD_CONTENT_HISTORY,
      "Récemment ouvert")
MSG_HASH(MENU_ENUM_LABEL_VALUE_LOAD_CONTENT_LIST,
      "Charger du contenu")
MSG_HASH(MENU_ENUM_LABEL_VALUE_LOAD_STATE,
      "Charger une savestate")
MSG_HASH(MENU_ENUM_LABEL_VALUE_LOCATION_ALLOW,
      "Activer la géolocalisation")
MSG_HASH(MENU_ENUM_LABEL_VALUE_LOCATION_DRIVER,
      "Pilote de géolocalisation")
MSG_HASH(MENU_ENUM_LABEL_VALUE_LOGGING_SETTINGS,
      "Journalisation")
MSG_HASH(MENU_ENUM_LABEL_VALUE_LOG_VERBOSITY,
      "Verbosité des journaux")
MSG_HASH(MENU_ENUM_LABEL_VALUE_MAIN_MENU,
      "Menu principal")
MSG_HASH(MENU_ENUM_LABEL_VALUE_MANAGEMENT,
      "Gestion base de donnée")
MSG_HASH(MENU_ENUM_LABEL_VALUE_MATERIALUI_MENU_COLOR_THEME,
      "Couleur du thème du menu")
MSG_HASH(MENU_ENUM_LABEL_VALUE_MATERIALUI_MENU_COLOR_THEME_BLUE,
      "Bleu")
MSG_HASH(MENU_ENUM_LABEL_VALUE_MATERIALUI_MENU_COLOR_THEME_BLUE_GREY,
      "Bleu gris")
MSG_HASH(MENU_ENUM_LABEL_VALUE_MATERIALUI_MENU_COLOR_THEME_DARK_BLUE,
      "Bleu foncé")
MSG_HASH(MENU_ENUM_LABEL_VALUE_MATERIALUI_MENU_COLOR_THEME_GREEN,
      "Vert")
MSG_HASH(MENU_ENUM_LABEL_VALUE_MATERIALUI_MENU_COLOR_THEME_NVIDIA_SHIELD,
      "Shield")
MSG_HASH(MENU_ENUM_LABEL_VALUE_MATERIALUI_MENU_COLOR_THEME_RED,
      "Rouge")
MSG_HASH(MENU_ENUM_LABEL_VALUE_MATERIALUI_MENU_COLOR_THEME_YELLOW,
      "Jaune")
MSG_HASH(MENU_ENUM_LABEL_VALUE_MATERIALUI_MENU_FOOTER_OPACITY,
      "Opacité du pied de page")
MSG_HASH(MENU_ENUM_LABEL_VALUE_MATERIALUI_MENU_HEADER_OPACITY,
      "Opacité de l'en-tête")
MSG_HASH(MENU_ENUM_LABEL_VALUE_MENU_DRIVER,
      "Pilote de menu")
MSG_HASH(MENU_ENUM_LABEL_VALUE_MENU_ENUM_THROTTLE_FRAMERATE,
      "Contrôler la vitesse d'affichage du menu")
MSG_HASH(MENU_ENUM_LABEL_VALUE_MENU_FILE_BROWSER_SETTINGS,
      "Réglages")
MSG_HASH(MENU_ENUM_LABEL_VALUE_MENU_LINEAR_FILTER,
      "Filtre linéaire pour le menu")
MSG_HASH(MENU_ENUM_LABEL_VALUE_MENU_SETTINGS,
      "Appearance")
MSG_HASH(MENU_ENUM_LABEL_VALUE_MENU_WALLPAPER,
      "Fond d'écran")
MSG_HASH(MENU_ENUM_LABEL_VALUE_MENU_WALLPAPER_OPACITY,
      "Opacité de l'arrière plan")
MSG_HASH(MENU_ENUM_LABEL_VALUE_MISSING,
      "Manquant")
MSG_HASH(MENU_ENUM_LABEL_VALUE_MORE,
      "...")
MSG_HASH(MENU_ENUM_LABEL_VALUE_MOUSE_ENABLE,
      "Support de la souris")
MSG_HASH(MENU_ENUM_LABEL_VALUE_MULTIMEDIA_SETTINGS,
      "Multimédia")
MSG_HASH(MENU_ENUM_LABEL_VALUE_MUSIC_TAB,
      "Musique")
MSG_HASH(MENU_ENUM_LABEL_VALUE_NAVIGATION_BROWSER_FILTER_SUPPORTED_EXTENSIONS_ENABLE,
      "Filtre par extensions supportées")
MSG_HASH(MENU_ENUM_LABEL_VALUE_NAVIGATION_WRAPAROUND,
      "Saut-retour")
MSG_HASH(MENU_ENUM_LABEL_VALUE_NEAREST,
      "Au plus proche")
MSG_HASH(MENU_ENUM_LABEL_VALUE_NETPLAY,
      "Jeu en réseau")
MSG_HASH(MENU_ENUM_LABEL_VALUE_NETPLAY_ALLOW_SLAVES,
      "Autoriser les clients en mode passif")
MSG_HASH(MENU_ENUM_LABEL_VALUE_NETPLAY_CHECK_FRAMES,
      "Vérification des frames en netplay")
MSG_HASH(MENU_ENUM_LABEL_VALUE_NETPLAY_INPUT_LATENCY_FRAMES_MIN,
      "Latence d'entrées minimale")
MSG_HASH(MENU_ENUM_LABEL_VALUE_NETPLAY_INPUT_LATENCY_FRAMES_RANGE,
      "Intervalle de latence d'entées")
MSG_HASH(MENU_ENUM_LABEL_VALUE_NETPLAY_CLIENT_SWAP_INPUT,
      "Joueur #2 contrôle manette #1")
MSG_HASH(MENU_ENUM_LABEL_VALUE_NETPLAY_DELAY_FRAMES,
      "Netplay Delay Frames")
MSG_HASH(MENU_ENUM_LABEL_VALUE_NETPLAY_DISCONNECT,
      "Déconnexion")
MSG_HASH(MENU_ENUM_LABEL_VALUE_NETPLAY_ENABLE,
      "Activer le jeu en réseau")
MSG_HASH(MENU_ENUM_LABEL_VALUE_NETPLAY_ENABLE_CLIENT,
      "Se connecter à l'hôte distant")
MSG_HASH(MENU_ENUM_LABEL_VALUE_NETPLAY_ENABLE_HOST,
      "Commencer à héberger")
MSG_HASH(MENU_ENUM_LABEL_VALUE_NETPLAY_DISABLE_HOST,
      "Stopper l'hébergement")
MSG_HASH(MENU_ENUM_LABEL_VALUE_NETPLAY_IP_ADDRESS,
      "Adresse du serveur")
MSG_HASH(MENU_ENUM_LABEL_VALUE_NETPLAY_LAN_SCAN_SETTINGS,
      "Scanner le réseau local")
MSG_HASH(MENU_ENUM_LABEL_VALUE_NETPLAY_MODE,
      "Activer le mode client")
MSG_HASH(MENU_ENUM_LABEL_VALUE_NETPLAY_NICKNAME,
      "Pseudonyme")
MSG_HASH(MENU_ENUM_LABEL_VALUE_NETPLAY_PASSWORD,
      "Mot de passe du serveur")
MSG_HASH(MENU_ENUM_LABEL_VALUE_NETPLAY_PUBLIC_ANNOUNCE,
      "Annoncer la partie publiquement")
MSG_HASH(MENU_ENUM_LABEL_VALUE_NETPLAY_REQUIRE_SLAVES,
      "Interdire les clients non passifs")
MSG_HASH(MENU_ENUM_LABEL_VALUE_NETPLAY_SETTINGS,
      "Réglages du jeu en réseau")
MSG_HASH(MENU_ENUM_LABEL_VALUE_NETPLAY_START_AS_SPECTATOR,
      "Mode spectateur")
MSG_HASH(MENU_ENUM_LABEL_VALUE_NETPLAY_STATELESS_MODE,
      "Mode stateless")
MSG_HASH(MENU_ENUM_LABEL_VALUE_NETPLAY_SPECTATE_PASSWORD,
      "Mot de passe spectateurs")
MSG_HASH(MENU_ENUM_LABEL_VALUE_NETPLAY_SPECTATOR_MODE_ENABLE,
      "Mode spectateur")
MSG_HASH(MENU_ENUM_LABEL_VALUE_NETPLAY_TCP_UDP_PORT,
      "Port TCP du jeu en réseau")
MSG_HASH(MENU_ENUM_LABEL_VALUE_NETPLAY_NAT_TRAVERSAL,
      "Traversée du NAT")
MSG_HASH(MENU_ENUM_LABEL_VALUE_NETWORK_CMD_ENABLE,
      "Commandes réseau")
MSG_HASH(MENU_ENUM_LABEL_VALUE_NETWORK_CMD_PORT,
      "Port des commandes réseau")
MSG_HASH(MENU_ENUM_LABEL_VALUE_NETWORK_INFORMATION,
      "Informations réseau")
MSG_HASH(MENU_ENUM_LABEL_VALUE_NETWORK_REMOTE_ENABLE,
      "Manette réseau")
MSG_HASH(MENU_ENUM_LABEL_VALUE_NETWORK_REMOTE_PORT,
      "Port de base de la manette réseau")
MSG_HASH(MENU_ENUM_LABEL_VALUE_NETWORK_SETTINGS,
      "Réseau")
MSG_HASH(MENU_ENUM_LABEL_VALUE_NO,
      "Non")
MSG_HASH(MENU_ENUM_LABEL_VALUE_NONE,
      "Aucun(e)")
MSG_HASH(MENU_ENUM_LABEL_VALUE_NOT_AVAILABLE,
      "Indisponible")
MSG_HASH(MENU_ENUM_LABEL_VALUE_NO_ACHIEVEMENTS_TO_DISPLAY,
      "Aucun trophée à afficher.")
MSG_HASH(MENU_ENUM_LABEL_VALUE_NO_CORE,
      "Pas de cœur")
MSG_HASH(MENU_ENUM_LABEL_VALUE_NO_CORES_AVAILABLE,
      "Aucun cœur disponible.")
MSG_HASH(MENU_ENUM_LABEL_VALUE_NO_CORE_INFORMATION_AVAILABLE,
      "Pas d'informations disponibles.")
MSG_HASH(MENU_ENUM_LABEL_VALUE_NO_CORE_OPTIONS_AVAILABLE,
      "Pas d'options disponibles.")
MSG_HASH(MENU_ENUM_LABEL_VALUE_NO_ENTRIES_TO_DISPLAY,
      "Aucune entrée à afficher.")
MSG_HASH(MENU_ENUM_LABEL_VALUE_NO_HISTORY_AVAILABLE,
      "Aucun historique disponible.")
MSG_HASH(MENU_ENUM_LABEL_VALUE_NO_INFORMATION_AVAILABLE,
      "Pas d'informations disponibles.")
MSG_HASH(MENU_ENUM_LABEL_VALUE_NO_ITEMS,
      "Vide.")
MSG_HASH(MENU_ENUM_LABEL_VALUE_NO_NETPLAY_HOSTS_FOUND,
      "Aucun hôte trouvé.")
MSG_HASH(MENU_ENUM_LABEL_VALUE_NO_NETWORKS_FOUND,
      "Aucun réseau trouvé.")
MSG_HASH(MENU_ENUM_LABEL_VALUE_NO_PERFORMANCE_COUNTERS,
      "Pas de compteurs de performance.")
MSG_HASH(MENU_ENUM_LABEL_VALUE_NO_PLAYLISTS,
      "Pas de playlist.")
MSG_HASH(MENU_ENUM_LABEL_VALUE_NO_PLAYLIST_ENTRIES_AVAILABLE,
      "Playlist vide.")
MSG_HASH(MENU_ENUM_LABEL_VALUE_NO_SETTINGS_FOUND,
      "Pas de réglages trouvés.")
MSG_HASH(MENU_ENUM_LABEL_VALUE_NO_SHADER_PARAMETERS,
      "Aucun paramètre de shader.")
MSG_HASH(MENU_ENUM_LABEL_VALUE_OFF,
      "OFF")
MSG_HASH(MENU_ENUM_LABEL_VALUE_ON,
      "ON")
MSG_HASH(MENU_ENUM_LABEL_VALUE_ONLINE,
      "En ligne")
MSG_HASH(MENU_ENUM_LABEL_VALUE_ONLINE_UPDATER,
      "Mises à jour")
MSG_HASH(MENU_ENUM_LABEL_VALUE_ONSCREEN_DISPLAY_SETTINGS,
      "Affichage à l'écran")
MSG_HASH(MENU_ENUM_LABEL_VALUE_ONSCREEN_OVERLAY_SETTINGS,
      "Overlay à l'écran")
MSG_HASH(MENU_ENUM_LABEL_VALUE_ONSCREEN_NOTIFICATIONS_SETTINGS,
      "Notifications")
MSG_HASH(MENU_ENUM_LABEL_VALUE_OPEN_ARCHIVE,
      "Parcourir l'archive")
MSG_HASH(MENU_ENUM_LABEL_VALUE_OPTIONAL,
      "Optionnel")
MSG_HASH(MENU_ENUM_LABEL_VALUE_OVERLAY,
      "Overlay")
MSG_HASH(MENU_ENUM_LABEL_VALUE_OVERLAY_AUTOLOAD_PREFERRED,
      "Charger l'overlay préféré automatiquement")
MSG_HASH(MENU_ENUM_LABEL_VALUE_OVERLAY_DIRECTORY,
      "Overlays")
MSG_HASH(MENU_ENUM_LABEL_VALUE_OVERLAY_OPACITY,
      "Opacité de l'overlay")
MSG_HASH(MENU_ENUM_LABEL_VALUE_OVERLAY_PRESET,
      "Transparence d'overlay")
MSG_HASH(MENU_ENUM_LABEL_VALUE_OVERLAY_SCALE,
      "Zoom de l'overlay")
MSG_HASH(MENU_ENUM_LABEL_VALUE_OVERLAY_SETTINGS,
      "Overlays")
MSG_HASH(MENU_ENUM_LABEL_VALUE_PAL60_ENABLE,
      "Utiliser le mode PAL60")
MSG_HASH(MENU_ENUM_LABEL_VALUE_PARENT_DIRECTORY,
      "Dossier parent")
MSG_HASH(MENU_ENUM_LABEL_VALUE_PAUSE_LIBRETRO,
      "Mettre le jeu en pause quand le menu est activé")
MSG_HASH(MENU_ENUM_LABEL_VALUE_PAUSE_NONACTIVE,
      "Ne pas fonctionner en arrière-plan")
MSG_HASH(MENU_ENUM_LABEL_VALUE_PERFCNT_ENABLE,
      "Compteurs de performance")
MSG_HASH(MENU_ENUM_LABEL_VALUE_PLAYLISTS_TAB,
      "Playlists")
MSG_HASH(MENU_ENUM_LABEL_VALUE_PLAYLIST_DIRECTORY,
      "Playlists")
MSG_HASH(MENU_ENUM_LABEL_VALUE_PLAYLIST_SETTINGS,
      "Playlists")
MSG_HASH(MENU_ENUM_LABEL_VALUE_POINTER_ENABLE,
      "Support du pavé tactile")
MSG_HASH(MENU_ENUM_LABEL_VALUE_PORT,
      "Port")
MSG_HASH(MENU_ENUM_LABEL_VALUE_PRESENT,
      "Présent")
MSG_HASH(MENU_ENUM_LABEL_VALUE_PRIVACY_SETTINGS,
      "Confidentialité")
MSG_HASH(MENU_ENUM_LABEL_VALUE_QUIT_RETROARCH,
      "Quitter RetroArch")
MSG_HASH(MENU_ENUM_LABEL_VALUE_RDB_ENTRY_ANALOG,
      "Support de l'analogique")
MSG_HASH(MENU_ENUM_LABEL_VALUE_RDB_ENTRY_BBFC_RATING,
      "Note BBFC")
MSG_HASH(MENU_ENUM_LABEL_VALUE_RDB_ENTRY_CERO_RATING,
      "Note CERO")
MSG_HASH(MENU_ENUM_LABEL_VALUE_RDB_ENTRY_COOP,
      "Support du co-op")
MSG_HASH(MENU_ENUM_LABEL_VALUE_RDB_ENTRY_CRC32,
      "CRC32")
MSG_HASH(MENU_ENUM_LABEL_VALUE_RDB_ENTRY_DESCRIPTION,
      "Description")
MSG_HASH(MENU_ENUM_LABEL_VALUE_RDB_ENTRY_DEVELOPER,
      "Développeur")
MSG_HASH(MENU_ENUM_LABEL_VALUE_RDB_ENTRY_EDGE_MAGAZINE_ISSUE,
      "Numéro du magazine Edge")
MSG_HASH(MENU_ENUM_LABEL_VALUE_RDB_ENTRY_EDGE_MAGAZINE_RATING,
      "Note du magazine Edge")
MSG_HASH(MENU_ENUM_LABEL_VALUE_RDB_ENTRY_EDGE_MAGAZINE_REVIEW,
      "Test du magazine Edge")
MSG_HASH(MENU_ENUM_LABEL_VALUE_RDB_ENTRY_ELSPA_RATING,
      "Classification ELSPA")
MSG_HASH(MENU_ENUM_LABEL_VALUE_RDB_ENTRY_ENHANCEMENT_HW,
      "Matériel d'amélioration")
MSG_HASH(MENU_ENUM_LABEL_VALUE_RDB_ENTRY_ESRB_RATING,
      "Classification ESRB")
MSG_HASH(MENU_ENUM_LABEL_VALUE_RDB_ENTRY_FAMITSU_MAGAZINE_RATING,
      "Note du magazine Famitsu")
MSG_HASH(MENU_ENUM_LABEL_VALUE_RDB_ENTRY_FRANCHISE,
      "Franchise")
MSG_HASH(MENU_ENUM_LABEL_VALUE_RDB_ENTRY_GENRE,
      "Genre")
MSG_HASH(MENU_ENUM_LABEL_VALUE_RDB_ENTRY_MD5,
      "MD5")
MSG_HASH(MENU_ENUM_LABEL_VALUE_RDB_ENTRY_NAME,
      "Nom")
MSG_HASH(MENU_ENUM_LABEL_VALUE_RDB_ENTRY_ORIGIN,
      "Origine")
MSG_HASH(MENU_ENUM_LABEL_VALUE_RDB_ENTRY_PEGI_RATING,
      "Classification PEGI")
MSG_HASH(MENU_ENUM_LABEL_VALUE_RDB_ENTRY_PUBLISHER,
      "Éditeur")
MSG_HASH(MENU_ENUM_LABEL_VALUE_RDB_ENTRY_RELEASE_MONTH,
      "Mois de sortie")
MSG_HASH(MENU_ENUM_LABEL_VALUE_RDB_ENTRY_RELEASE_YEAR,
      "Année de sortie")
MSG_HASH(MENU_ENUM_LABEL_VALUE_RDB_ENTRY_RUMBLE,
      "Support des vibrations")
MSG_HASH(MENU_ENUM_LABEL_VALUE_RDB_ENTRY_SERIAL,
      "Numéro de série")
MSG_HASH(MENU_ENUM_LABEL_VALUE_RDB_ENTRY_SHA1,
      "SHA1")
MSG_HASH(MENU_ENUM_LABEL_VALUE_RDB_ENTRY_START_CONTENT,
      "Démarrer le contenu")
MSG_HASH(MENU_ENUM_LABEL_VALUE_RDB_ENTRY_TGDB_RATING,
      "Classification TGDB")
MSG_HASH(MENU_ENUM_LABEL_VALUE_REBOOT,
      "Redémarrer")
MSG_HASH(MENU_ENUM_LABEL_VALUE_RECORDING_CONFIG_DIRECTORY,
      "Configurations d'enregistrement vidéo")
MSG_HASH(MENU_ENUM_LABEL_VALUE_RECORDING_OUTPUT_DIRECTORY,
      "Enregistrements vidéo")
MSG_HASH(MENU_ENUM_LABEL_VALUE_RECORDING_SETTINGS,
      "Enregistrement vidéo")
MSG_HASH(MENU_ENUM_LABEL_VALUE_RECORD_CONFIG,
      "Charger une configuration d'enregistrement...")
MSG_HASH(MENU_ENUM_LABEL_VALUE_RECORD_DRIVER,
      "Pilote d'enregistrement")
MSG_HASH(MENU_ENUM_LABEL_VALUE_RECORD_ENABLE,
      "Activer l'enregistrement")
MSG_HASH(MENU_ENUM_LABEL_VALUE_RECORD_PATH,
      "Sauvegarder l'enregistrement sous...")
MSG_HASH(MENU_ENUM_LABEL_VALUE_RECORD_USE_OUTPUT_DIRECTORY,
      "Sauvegarder les enregistrement dans le dossier de sortie")
MSG_HASH(MENU_ENUM_LABEL_VALUE_REMAP_FILE,
      "Fichier de remappage")
MSG_HASH(MENU_ENUM_LABEL_VALUE_REMAP_FILE_LOAD,
      "Charger un fichier de remappage")
MSG_HASH(MENU_ENUM_LABEL_VALUE_REMAP_FILE_SAVE_CORE,
      "Sauvegarder un fichier de rempappage pour le cœur")
MSG_HASH(MENU_ENUM_LABEL_VALUE_REMAP_FILE_SAVE_GAME,
      "Sauvegarder un fichier de rempappage pour le jeu")
MSG_HASH(MENU_ENUM_LABEL_VALUE_REQUIRED,
      "Requis")
MSG_HASH(MENU_ENUM_LABEL_VALUE_RESTART_CONTENT,
      "Redémarrer")
MSG_HASH(MENU_ENUM_LABEL_VALUE_RESTART_RETROARCH,
      "Redémarrer RetroArch")
MSG_HASH(MENU_ENUM_LABEL_VALUE_RESUME,
      "Reprendre")
MSG_HASH(MENU_ENUM_LABEL_VALUE_RESUME_CONTENT,
      "Reprendre")
MSG_HASH(MENU_ENUM_LABEL_VALUE_RETROKEYBOARD,
      "RetroKeyboard")
MSG_HASH(MENU_ENUM_LABEL_VALUE_RETROPAD,
      "RetroPad")
MSG_HASH(MENU_ENUM_LABEL_VALUE_RETROPAD_WITH_ANALOG,
      "RetroPad analogique")
MSG_HASH(MENU_ENUM_LABEL_VALUE_RETRO_ACHIEVEMENTS_SETTINGS,
      "Trophées")
MSG_HASH(MENU_ENUM_LABEL_VALUE_REWIND_ENABLE,
      "Activer le rembobinage")
MSG_HASH(MENU_ENUM_LABEL_VALUE_REWIND_GRANULARITY,
      "Précision du rembobinage")
MSG_HASH(MENU_ENUM_LABEL_VALUE_REWIND_SETTINGS,
      "Rembobinage")
MSG_HASH(MENU_ENUM_LABEL_VALUE_RGUI_BROWSER_DIRECTORY,
      "Racine de la navigation")
MSG_HASH(MENU_ENUM_LABEL_VALUE_RGUI_CONFIG_DIRECTORY,
      "Fichiers de configuration")
MSG_HASH(MENU_ENUM_LABEL_VALUE_RGUI_SHOW_START_SCREEN,
      "Afficher l'écran de premier démarrage")
MSG_HASH(MENU_ENUM_LABEL_VALUE_RIGHT_ANALOG,
      "Analogique droite")
MSG_HASH(MENU_ENUM_LABEL_VALUE_RUN,
      "Lancer")
MSG_HASH(MENU_ENUM_LABEL_VALUE_RUN_MUSIC,
      "Écouter")
MSG_HASH(MENU_ENUM_LABEL_VALUE_SAMBA_ENABLE,
      "Activer SAMBA")
MSG_HASH(MENU_ENUM_LABEL_VALUE_SAVEFILE_DIRECTORY,
      "Sauvegardes de jeu")
MSG_HASH(MENU_ENUM_LABEL_VALUE_SAVESTATE_AUTO_INDEX,
      "Numéroter automatiquement les savestates")
MSG_HASH(MENU_ENUM_LABEL_VALUE_SAVESTATE_AUTO_LOAD,
      "Charger automatiquement les savestates")
MSG_HASH(MENU_ENUM_LABEL_VALUE_SAVESTATE_AUTO_SAVE,
      "Sauvegarde automatique")
MSG_HASH(MENU_ENUM_LABEL_VALUE_SAVESTATE_DIRECTORY,
      "Savestate")
MSG_HASH(MENU_ENUM_LABEL_VALUE_SAVESTATE_THUMBNAIL_ENABLE,
      "Captures d'écran de savestates")
MSG_HASH(MENU_ENUM_LABEL_VALUE_SAVE_CURRENT_CONFIG,
      "Sauvegarder la configuration actuelle")
MSG_HASH(MENU_ENUM_LABEL_VALUE_SAVE_CURRENT_CONFIG_OVERRIDE_CORE,
      "Sauvegarder les overrides de cœur")
MSG_HASH(MENU_ENUM_LABEL_VALUE_SAVE_CURRENT_CONFIG_OVERRIDE_GAME,
      "Sauvegarder les overrides de jeu")
MSG_HASH(MENU_ENUM_LABEL_VALUE_SAVE_NEW_CONFIG,
      "Sauvegarder une nouvelle configuration")
MSG_HASH(MENU_ENUM_LABEL_VALUE_SAVE_STATE,
      "Sauvegarder l'état")
MSG_HASH(MENU_ENUM_LABEL_VALUE_SAVING_SETTINGS,
      "Sauvegardes")
MSG_HASH(MENU_ENUM_LABEL_VALUE_SCAN_DIRECTORY,
      "Scanner un dossier")
MSG_HASH(MENU_ENUM_LABEL_VALUE_SCAN_FILE,
      "Scanner un fichier")
MSG_HASH(MENU_ENUM_LABEL_VALUE_SCAN_THIS_DIRECTORY,
      "<Scanner ce dossier>")
MSG_HASH(MENU_ENUM_LABEL_VALUE_SCREENSHOT_DIRECTORY,
      "Captures d'écran")
MSG_HASH(MENU_ENUM_LABEL_VALUE_SCREEN_RESOLUTION,
      "Résolution d'écran")
MSG_HASH(MENU_ENUM_LABEL_VALUE_SEARCH,
      "Recherche")
MSG_HASH(MENU_ENUM_LABEL_VALUE_SECONDS,
      "secondes")
MSG_HASH(MENU_ENUM_LABEL_VALUE_SETTINGS,
      "Réglages")
MSG_HASH(MENU_ENUM_LABEL_VALUE_SETTINGS_TAB,
      "Réglages")
MSG_HASH(MENU_ENUM_LABEL_VALUE_SHADER,
      "Shader")
MSG_HASH(MENU_ENUM_LABEL_VALUE_SHADER_APPLY_CHANGES,
      "Appliquer les changements")
MSG_HASH(MENU_ENUM_LABEL_VALUE_SHADER_OPTIONS,
      "Shaders")
MSG_HASH(MENU_ENUM_LABEL_VALUE_SHADER_PIPELINE_RIBBON,
      "Ruban")
MSG_HASH(MENU_ENUM_LABEL_VALUE_SHADER_PIPELINE_RIBBON_SIMPLIFIED,
      "Ruban (simplifié)")
MSG_HASH(MENU_ENUM_LABEL_VALUE_SHADER_PIPELINE_SIMPLE_SNOW,
      "Neige (simplifiée)")
MSG_HASH(MENU_ENUM_LABEL_VALUE_SHADER_PIPELINE_SNOW,
      "Neige")
MSG_HASH(MENU_ENUM_LABEL_VALUE_SHOW_ADVANCED_SETTINGS,
      "Afficher les réglages avancés")
MSG_HASH(MENU_ENUM_LABEL_VALUE_SHOW_HIDDEN_FILES,
      "Afficher les fichiers et les dossiers cachés")
MSG_HASH(MENU_ENUM_LABEL_VALUE_SHUTDOWN,
      "Éteindre")
MSG_HASH(MENU_ENUM_LABEL_VALUE_SLOWMOTION_RATIO,
      "Taux de ralentissement")
MSG_HASH(MENU_ENUM_LABEL_VALUE_SORT_SAVEFILES_ENABLE,
      "Classer les sauvegardes par dossier")
MSG_HASH(MENU_ENUM_LABEL_VALUE_SORT_SAVESTATES_ENABLE,
      "Classer les savestates par dossier")
MSG_HASH(MENU_ENUM_LABEL_VALUE_SSH_ENABLE,
      "Activer SSH")
MSG_HASH(MENU_ENUM_LABEL_VALUE_START_CORE,
      "Démarrer le cœur")
MSG_HASH(MENU_ENUM_LABEL_VALUE_START_NET_RETROPAD,
      "Démarrer la manette réseau")
MSG_HASH(MENU_ENUM_LABEL_VALUE_START_VIDEO_PROCESSOR,
      "Démarrer le processeur vidéo")
MSG_HASH(MENU_ENUM_LABEL_VALUE_STATE_SLOT,
      "Emplacement de savestate")
MSG_HASH(MENU_ENUM_LABEL_VALUE_STATUS,
      "Statut")
MSG_HASH(MENU_ENUM_LABEL_VALUE_STDIN_CMD_ENABLE,
      "Commandes stdin")
MSG_HASH(MENU_ENUM_LABEL_VALUE_SUPPORTED_CORES,
      "Cœurs suggérés")
MSG_HASH(MENU_ENUM_LABEL_VALUE_SUSPEND_SCREENSAVER_ENABLE,
      "Désactiver l'économiseur d'écran")
MSG_HASH(MENU_ENUM_LABEL_VALUE_SYSTEM_BGM_ENABLE,
      "Musique du système activée")
MSG_HASH(MENU_ENUM_LABEL_VALUE_SYSTEM_DIRECTORY,
      "Système/BIOS")
MSG_HASH(MENU_ENUM_LABEL_VALUE_SYSTEM_INFORMATION,
      "Informations du système")
MSG_HASH(MENU_ENUM_LABEL_VALUE_SYSTEM_INFO_7ZIP_SUPPORT,
      "Support de 7zip")
MSG_HASH(MENU_ENUM_LABEL_VALUE_SYSTEM_INFO_ALSA_SUPPORT,
      "Support d'ALSA")
MSG_HASH(MENU_ENUM_LABEL_VALUE_SYSTEM_INFO_BUILD_DATE,
      "Date de build")
MSG_HASH(MENU_ENUM_LABEL_VALUE_SYSTEM_INFO_CG_SUPPORT,
      "Support de CG")
MSG_HASH(MENU_ENUM_LABEL_VALUE_SYSTEM_INFO_COCOA_SUPPORT,
      "Support de Cocoa")
MSG_HASH(MENU_ENUM_LABEL_VALUE_SYSTEM_INFO_COMMAND_IFACE_SUPPORT,
      "Support de l'interface de commandes")
MSG_HASH(MENU_ENUM_LABEL_VALUE_SYSTEM_INFO_CORETEXT_SUPPORT,
      "Support de CoreText")
MSG_HASH(MENU_ENUM_LABEL_VALUE_SYSTEM_INFO_CPU_FEATURES,
      "Fonctionnalités du CPU")
MSG_HASH(MENU_ENUM_LABEL_VALUE_SYSTEM_INFO_DISPLAY_METRIC_DPI,
      "DPI de l'affichage")
MSG_HASH(MENU_ENUM_LABEL_VALUE_SYSTEM_INFO_DISPLAY_METRIC_MM_HEIGHT,
      "Hauteur de l'affichage (mm)")
MSG_HASH(MENU_ENUM_LABEL_VALUE_SYSTEM_INFO_DISPLAY_METRIC_MM_WIDTH,
      "Largeur de l'affichage (mm)")
MSG_HASH(MENU_ENUM_LABEL_VALUE_SYSTEM_INFO_DSOUND_SUPPORT,
      "Support de DirectSound")
MSG_HASH(MENU_ENUM_LABEL_VALUE_SYSTEM_INFO_WASAPI_SUPPORT,
      "Support de WASAPI")
MSG_HASH(MENU_ENUM_LABEL_VALUE_SYSTEM_INFO_DYLIB_SUPPORT,
      "Support des bibliothèques dynamiques")
MSG_HASH(MENU_ENUM_LABEL_VALUE_SYSTEM_INFO_DYNAMIC_SUPPORT,
      "Support du chargement dynamiques des bibliothèques")
MSG_HASH(MENU_ENUM_LABEL_VALUE_SYSTEM_INFO_EGL_SUPPORT,
      "Support d'EGL")
MSG_HASH(MENU_ENUM_LABEL_VALUE_SYSTEM_INFO_FBO_SUPPORT,
      "Support d'OpenGL/Direct3D render-to-texture (shaders multi-passages)")
MSG_HASH(MENU_ENUM_LABEL_VALUE_SYSTEM_INFO_FFMPEG_SUPPORT,
      "Support de FFmpeg")
MSG_HASH(MENU_ENUM_LABEL_VALUE_SYSTEM_INFO_FREETYPE_SUPPORT,
      "Support de FreeType")
MSG_HASH(MENU_ENUM_LABEL_VALUE_SYSTEM_INFO_FRONTEND_IDENTIFIER,
      "Identifiant frontend")
MSG_HASH(MENU_ENUM_LABEL_VALUE_SYSTEM_INFO_FRONTEND_NAME,
      "Nom du frontend")
MSG_HASH(MENU_ENUM_LABEL_VALUE_SYSTEM_INFO_FRONTEND_OS,
      "OS du frontend")
MSG_HASH(MENU_ENUM_LABEL_VALUE_SYSTEM_INFO_GIT_VERSION,
      "Version Git")
MSG_HASH(MENU_ENUM_LABEL_VALUE_SYSTEM_INFO_GLSL_SUPPORT,
      "Support de GLSL")
MSG_HASH(MENU_ENUM_LABEL_VALUE_SYSTEM_INFO_HLSL_SUPPORT,
      "Support de HLSL")
MSG_HASH(MENU_ENUM_LABEL_VALUE_SYSTEM_INFO_JACK_SUPPORT,
      "Support de JACK")
MSG_HASH(MENU_ENUM_LABEL_VALUE_SYSTEM_INFO_KMS_SUPPORT,
      "Support de KMS/EGL")
MSG_HASH(MENU_ENUM_LABEL_VALUE_SYSTEM_INFO_LAKKA_VERSION,
      "Version de Lakka")
MSG_HASH(MENU_ENUM_LABEL_VALUE_SYSTEM_INFO_LIBRETRODB_SUPPORT,
      "Support de LibretroDB")
MSG_HASH(MENU_ENUM_LABEL_VALUE_SYSTEM_INFO_LIBUSB_SUPPORT,
      "Support de Libusb")
MSG_HASH(MENU_ENUM_LABEL_VALUE_SYSTEM_INFO_LIBXML2_SUPPORT,
      "Support du parser XML libxml2")
MSG_HASH(MENU_ENUM_LABEL_VALUE_SYSTEM_INFO_NETPLAY_SUPPORT,
      "Support du jeu en réseau (peer-to-peer)")
MSG_HASH(MENU_ENUM_LABEL_VALUE_SYSTEM_INFO_NETWORK_COMMAND_IFACE_SUPPORT,
      "Support des commandes réseau")
MSG_HASH(MENU_ENUM_LABEL_VALUE_SYSTEM_INFO_NETWORK_REMOTE_SUPPORT,
      "Support de la manette réseau")
MSG_HASH(MENU_ENUM_LABEL_VALUE_SYSTEM_INFO_OPENAL_SUPPORT,
      "Support d'OpenAL")
MSG_HASH(MENU_ENUM_LABEL_VALUE_SYSTEM_INFO_OPENGLES_SUPPORT,
      "Support d'OpenGL ES")
MSG_HASH(MENU_ENUM_LABEL_VALUE_SYSTEM_INFO_OPENGL_SUPPORT,
      "Support d'OpenGL")
MSG_HASH(MENU_ENUM_LABEL_VALUE_SYSTEM_INFO_OPENSL_SUPPORT,
      "Support d'OpenSL")
MSG_HASH(MENU_ENUM_LABEL_VALUE_SYSTEM_INFO_OPENVG_SUPPORT,
      "Support d'OpenVG")
MSG_HASH(MENU_ENUM_LABEL_VALUE_SYSTEM_INFO_OSS_SUPPORT,
      "Support d'OSS")
MSG_HASH(MENU_ENUM_LABEL_VALUE_SYSTEM_INFO_OVERLAY_SUPPORT,
      "Support des overlays")
MSG_HASH(MENU_ENUM_LABEL_VALUE_SYSTEM_INFO_POWER_SOURCE,
      "Alimentation")
MSG_HASH(MENU_ENUM_LABEL_VALUE_SYSTEM_INFO_POWER_SOURCE_CHARGED,
      "Chargée")
MSG_HASH(MENU_ENUM_LABEL_VALUE_SYSTEM_INFO_POWER_SOURCE_CHARGING,
      "En chargement")
MSG_HASH(MENU_ENUM_LABEL_VALUE_SYSTEM_INFO_POWER_SOURCE_DISCHARGING,
      "Déchargé")
MSG_HASH(MENU_ENUM_LABEL_VALUE_SYSTEM_INFO_POWER_SOURCE_NO_SOURCE,
      "Non alimenté")
MSG_HASH(MENU_ENUM_LABEL_VALUE_SYSTEM_INFO_PULSEAUDIO_SUPPORT,
      "Support de PulseAudio")
MSG_HASH(MENU_ENUM_LABEL_VALUE_SYSTEM_INFO_PYTHON_SUPPORT,
      "Support de Python (scripting des shaders)")
MSG_HASH(MENU_ENUM_LABEL_VALUE_SYSTEM_INFO_RBMP_SUPPORT,
      "Support de BMP (RBMP)")
MSG_HASH(MENU_ENUM_LABEL_VALUE_SYSTEM_INFO_RETRORATING_LEVEL,
      "Niveau RetroRating")
MSG_HASH(MENU_ENUM_LABEL_VALUE_SYSTEM_INFO_RJPEG_SUPPORT,
      "Support de JPEG (RJPEG)")
MSG_HASH(MENU_ENUM_LABEL_VALUE_SYSTEM_INFO_ROARAUDIO_SUPPORT,
      "Support de RoarAudio")
MSG_HASH(MENU_ENUM_LABEL_VALUE_SYSTEM_INFO_RPNG_SUPPORT,
      "Support de PNG (RPNG)")
MSG_HASH(MENU_ENUM_LABEL_VALUE_SYSTEM_INFO_RSOUND_SUPPORT,
      "Support de RSound")
MSG_HASH(MENU_ENUM_LABEL_VALUE_SYSTEM_INFO_RTGA_SUPPORT,
      "Support de TGA (RTGA)")
MSG_HASH(MENU_ENUM_LABEL_VALUE_SYSTEM_INFO_SDL2_SUPPORT,
      "Support de SDL2")
MSG_HASH(MENU_ENUM_LABEL_VALUE_SYSTEM_INFO_SDL_IMAGE_SUPPORT,
      "Support de SDL image")
MSG_HASH(MENU_ENUM_LABEL_VALUE_SYSTEM_INFO_SDL_SUPPORT,
      "Support de SDL1.2")
MSG_HASH(MENU_ENUM_LABEL_VALUE_SYSTEM_INFO_SLANG_SUPPORT,
      "Support de Slang")
MSG_HASH(MENU_ENUM_LABEL_VALUE_SYSTEM_INFO_THREADING_SUPPORT,
      "Support du threading")
MSG_HASH(MENU_ENUM_LABEL_VALUE_SYSTEM_INFO_UDEV_SUPPORT,
      "Support de udev")
MSG_HASH(MENU_ENUM_LABEL_VALUE_SYSTEM_INFO_V4L2_SUPPORT,
      "Support de Video4Linux2")
MSG_HASH(MENU_ENUM_LABEL_VALUE_SYSTEM_INFO_VIDEO_CONTEXT_DRIVER,
      "Pilote du contexte vidéo")
MSG_HASH(MENU_ENUM_LABEL_VALUE_SYSTEM_INFO_VULKAN_SUPPORT,
      "Support de Vulkan")
MSG_HASH(MENU_ENUM_LABEL_VALUE_SYSTEM_INFO_WAYLAND_SUPPORT,
      "Support de Wayland")
MSG_HASH(MENU_ENUM_LABEL_VALUE_SYSTEM_INFO_X11_SUPPORT,
      "Support de X11")
MSG_HASH(MENU_ENUM_LABEL_VALUE_SYSTEM_INFO_XAUDIO2_SUPPORT,
      "Support de XAudio2")
MSG_HASH(MENU_ENUM_LABEL_VALUE_SYSTEM_INFO_XVIDEO_SUPPORT,
      "Support de XVideo")
MSG_HASH(MENU_ENUM_LABEL_VALUE_SYSTEM_INFO_ZLIB_SUPPORT,
      "Support de Zlib")
MSG_HASH(MENU_ENUM_LABEL_VALUE_TAKE_SCREENSHOT,
      "Capturer l'écran")
MSG_HASH(MENU_ENUM_LABEL_VALUE_THREADED_DATA_RUNLOOP_ENABLE,
      "Tâches threadées")
MSG_HASH(MENU_ENUM_LABEL_VALUE_THUMBNAILS,
      "Vignettes")
MSG_HASH(MENU_ENUM_LABEL_VALUE_THUMBNAILS_DIRECTORY,
      "Vignettes")
MSG_HASH(MENU_ENUM_LABEL_VALUE_THUMBNAILS_UPDATER_LIST,
      "Mises à jour des vignettes")
MSG_HASH(MENU_ENUM_LABEL_VALUE_THUMBNAIL_MODE_BOXARTS,
      "Jaquettes")
MSG_HASH(MENU_ENUM_LABEL_VALUE_THUMBNAIL_MODE_SCREENSHOTS,
      "Captures d'écran")
MSG_HASH(MENU_ENUM_LABEL_VALUE_THUMBNAIL_MODE_TITLE_SCREENS,
      "Écrans titres")
MSG_HASH(MENU_ENUM_LABEL_VALUE_TIMEDATE_ENABLE,
      "Afficher la date et l'heure")
MSG_HASH(MENU_ENUM_LABEL_VALUE_TITLE_COLOR,
      "Couleur du titre du menu")
MSG_HASH(MENU_ENUM_LABEL_VALUE_TRUE,
      "Vrai")
MSG_HASH(MENU_ENUM_LABEL_VALUE_UI_COMPANION_ENABLE,
      "Activer le compagnon d'interface")
MSG_HASH(MENU_ENUM_LABEL_VALUE_UI_COMPANION_START_ON_BOOT,
      "Lancer le compagnon d'interface au démarrage")
MSG_HASH(MENU_ENUM_LABEL_VALUE_UI_MENUBAR_ENABLE,
      "Barre de menu")
MSG_HASH(MENU_ENUM_LABEL_VALUE_UNABLE_TO_READ_COMPRESSED_FILE,
      "Impossible de lire l'archive.")
MSG_HASH(MENU_ENUM_LABEL_VALUE_UNDO_LOAD_STATE,
      "Annuler charger une savestate")
MSG_HASH(MENU_ENUM_LABEL_VALUE_UNDO_SAVE_STATE,
      "Annuler sauvegarder une savestate")
MSG_HASH(MENU_ENUM_LABEL_VALUE_UNKNOWN,
      "Inconnu")
MSG_HASH(MENU_ENUM_LABEL_VALUE_UPDATER_SETTINGS,
      "Mises à jour")
MSG_HASH(MENU_ENUM_LABEL_VALUE_UPDATE_ASSETS,
      "Mettre à jour les assets")
MSG_HASH(MENU_ENUM_LABEL_VALUE_UPDATE_AUTOCONFIG_PROFILES,
      "Mettre à jour les profils d'autoconfiguration")
MSG_HASH(MENU_ENUM_LABEL_VALUE_UPDATE_CG_SHADERS,
      "Mettre à jour les shaders CG")
MSG_HASH(MENU_ENUM_LABEL_VALUE_UPDATE_CHEATS,
      "Mettre à jour les codes de triche")
MSG_HASH(MENU_ENUM_LABEL_VALUE_UPDATE_CORE_INFO_FILES,
      "Mettre à jour les informations des cœurs")
MSG_HASH(MENU_ENUM_LABEL_VALUE_UPDATE_DATABASES,
      "Mettre à jour les bases de données")
MSG_HASH(MENU_ENUM_LABEL_VALUE_UPDATE_GLSL_SHADERS,
      "Mettre à jour les shaders GLSL")
MSG_HASH(MENU_ENUM_LABEL_VALUE_UPDATE_LAKKA,
      "Mises à jour de Lakka")
MSG_HASH(MENU_ENUM_LABEL_VALUE_UPDATE_OVERLAYS,
      "Mettre à jour les overlays")
MSG_HASH(MENU_ENUM_LABEL_VALUE_UPDATE_SLANG_SHADERS,
      "Mettre à jour les shaders Slang")
MSG_HASH(MENU_ENUM_LABEL_VALUE_USER,
      "Utilisateur")
MSG_HASH(MENU_ENUM_LABEL_VALUE_USER_INTERFACE_SETTINGS,
      "Interface graphique")
MSG_HASH(MENU_ENUM_LABEL_VALUE_USER_LANGUAGE,
      "Langue")
MSG_HASH(MENU_ENUM_LABEL_VALUE_USER_SETTINGS,
      "Utilisateur")
MSG_HASH(MENU_ENUM_LABEL_VALUE_USE_BUILTIN_IMAGE_VIEWER,
      "Utiliser le lecteur d'image embarqué")
MSG_HASH(MENU_ENUM_LABEL_VALUE_USE_BUILTIN_PLAYER,
      "Utiliser le lecteur média embarqué")
MSG_HASH(MENU_ENUM_LABEL_VALUE_USE_THIS_DIRECTORY,
      "<Utiliser ce dossier>")
MSG_HASH(MENU_ENUM_LABEL_VALUE_VIDEO_ALLOW_ROTATE,
      "Autoriser la rotation")
MSG_HASH(MENU_ENUM_LABEL_VALUE_VIDEO_ASPECT_RATIO,
      "Rapport d'aspect personnalisé")
MSG_HASH(MENU_ENUM_LABEL_VALUE_VIDEO_ASPECT_RATIO_AUTO,
      "Rapport d'aspect automatique")
MSG_HASH(MENU_ENUM_LABEL_VALUE_VIDEO_ASPECT_RATIO_INDEX,
      "Rapport d'aspect")
MSG_HASH(MENU_ENUM_LABEL_VALUE_VIDEO_BLACK_FRAME_INSERTION,
      "Insertion d'images noires")
MSG_HASH(MENU_ENUM_LABEL_VALUE_VIDEO_CROP_OVERSCAN,
      "Tronquer l'overscan (Reload)")
MSG_HASH(MENU_ENUM_LABEL_VALUE_VIDEO_DISABLE_COMPOSITION,
      "Désactiver le compositeur de bureau")
MSG_HASH(MENU_ENUM_LABEL_VALUE_VIDEO_DRIVER,
      "Pilote vidéo")
MSG_HASH(MENU_ENUM_LABEL_VALUE_VIDEO_FILTER,
      "Filtre vidéo")
MSG_HASH(MENU_ENUM_LABEL_VALUE_VIDEO_FILTER_DIR,
      "Filtres vidéo")
MSG_HASH(MENU_ENUM_LABEL_VALUE_VIDEO_FILTER_FLICKER,
      "Filtre anti-scintillement")
MSG_HASH(MENU_ENUM_LABEL_VALUE_VIDEO_FONT_ENABLE,
      "Afficher les notifications")
MSG_HASH(MENU_ENUM_LABEL_VALUE_VIDEO_FONT_PATH,
      "Police des notifications")
MSG_HASH(MENU_ENUM_LABEL_VALUE_VIDEO_FONT_SIZE,
      "Taille du texte des notifications")
MSG_HASH(MENU_ENUM_LABEL_VALUE_VIDEO_FORCE_ASPECT,
      "Forcer le rapport d'aspect")
MSG_HASH(MENU_ENUM_LABEL_VALUE_VIDEO_FORCE_SRGB_DISABLE,
      "Désactiver sRGB FBO")
MSG_HASH(MENU_ENUM_LABEL_VALUE_VIDEO_FRAME_DELAY,
      "Retarder les images")
MSG_HASH(MENU_ENUM_LABEL_VALUE_VIDEO_FULLSCREEN,
      "Plein écran")
MSG_HASH(MENU_ENUM_LABEL_VALUE_VIDEO_GAMMA,
      "Gamma")
MSG_HASH(MENU_ENUM_LABEL_VALUE_VIDEO_GPU_RECORD,
      "Captures vidéo via le GPU")
MSG_HASH(MENU_ENUM_LABEL_VALUE_VIDEO_GPU_SCREENSHOT,
      "Captures d'écran GPU")
MSG_HASH(MENU_ENUM_LABEL_VALUE_VIDEO_HARD_SYNC,
      "Synchroniser le GPU au CPU")
MSG_HASH(MENU_ENUM_LABEL_VALUE_VIDEO_HARD_SYNC_FRAMES,
      "Trames de synchro GPU")
MSG_HASH(MENU_ENUM_LABEL_VALUE_VIDEO_MAX_SWAPCHAIN_IMAGES,
      "Nombre max de tampons d'image")
MSG_HASH(MENU_ENUM_LABEL_VALUE_VIDEO_MESSAGE_POS_X,
      "Position sur X")
MSG_HASH(MENU_ENUM_LABEL_VALUE_VIDEO_MESSAGE_POS_Y,
      "Position sur Y")
MSG_HASH(MENU_ENUM_LABEL_VALUE_VIDEO_MONITOR_INDEX,
      "Écran")
MSG_HASH(MENU_ENUM_LABEL_VALUE_VIDEO_POST_FILTER_RECORD,
      "Activer les filtres de traitement")
MSG_HASH(MENU_ENUM_LABEL_VALUE_VIDEO_REFRESH_RATE,
      "Fréquence de rafraîchissement verticale")
MSG_HASH(MENU_ENUM_LABEL_VALUE_VIDEO_REFRESH_RATE_AUTO,
      "Fréquence estimée de l'écran")
MSG_HASH(MENU_ENUM_LABEL_VALUE_VIDEO_ROTATION,
      "Rotation")
MSG_HASH(MENU_ENUM_LABEL_VALUE_VIDEO_SCALE,
      "Zoom (en fenêtre)")
MSG_HASH(MENU_ENUM_LABEL_VALUE_VIDEO_SCALE_INTEGER,
      "Zoom entier")
MSG_HASH(MENU_ENUM_LABEL_VALUE_VIDEO_SETTINGS,
      "Vidéo")
MSG_HASH(MENU_ENUM_LABEL_VALUE_VIDEO_SHADER_DIR,
      "Shaders")
MSG_HASH(MENU_ENUM_LABEL_VALUE_VIDEO_SHADER_NUM_PASSES,
      "Nombre de passages")
MSG_HASH(MENU_ENUM_LABEL_VALUE_VIDEO_SHADER_PARAMETERS,
      "Prévisualiser les paramètres")
MSG_HASH(MENU_ENUM_LABEL_VALUE_VIDEO_SHADER_PRESET,
      "Charger un pré-réglage de shader")
MSG_HASH(MENU_ENUM_LABEL_VALUE_VIDEO_SHADER_PRESET_PARAMETERS,
      "Charger un pré-réglage de shader")
MSG_HASH(MENU_ENUM_LABEL_VALUE_VIDEO_SHADER_PRESET_SAVE_AS,
      "Enregistrer le pré-réglage sous")
MSG_HASH(MENU_ENUM_LABEL_VALUE_VIDEO_SHADER_PRESET_SAVE_CORE,
      "Sauvegarder le pré-réglage pour ce core")
MSG_HASH(MENU_ENUM_LABEL_VALUE_VIDEO_SHADER_PRESET_SAVE_GAME,
      "Sauvegarder le pré-réglage pour ce jeu")
MSG_HASH(MENU_ENUM_LABEL_VALUE_VIDEO_SHARED_CONTEXT,
      "Contexte matériel partagé")
MSG_HASH(MENU_ENUM_LABEL_VALUE_VIDEO_SMOOTH,
      "Filtre bilinéaire (HW)")
MSG_HASH(MENU_ENUM_LABEL_VALUE_VIDEO_SOFT_FILTER,
      "Filtre (SW)")
MSG_HASH(MENU_ENUM_LABEL_VALUE_VIDEO_SWAP_INTERVAL,
      "Intervalle de synchronisation verticale")
MSG_HASH(MENU_ENUM_LABEL_VALUE_VIDEO_TAB,
      "Vidéo")
MSG_HASH(MENU_ENUM_LABEL_VALUE_VIDEO_THREADED,
      "Threader l'affichage")
MSG_HASH(MENU_ENUM_LABEL_VALUE_VIDEO_VFILTER,
      "Deflicker")
MSG_HASH(MENU_ENUM_LABEL_VALUE_VIDEO_VIEWPORT_CUSTOM_HEIGHT,
      "Hauteur de fenêtre personnalisée")
MSG_HASH(MENU_ENUM_LABEL_VALUE_VIDEO_VIEWPORT_CUSTOM_WIDTH,
      "Largeur de fenêtre personnalisée")
MSG_HASH(MENU_ENUM_LABEL_VALUE_VIDEO_VIEWPORT_CUSTOM_X,
      "Position horizontale personnalisée")
MSG_HASH(MENU_ENUM_LABEL_VALUE_VIDEO_VIEWPORT_CUSTOM_Y,
      "Position verticale personnalisée")
MSG_HASH(MENU_ENUM_LABEL_VALUE_VIDEO_VI_WIDTH,
      "Set VI Screen Width")
MSG_HASH(MENU_ENUM_LABEL_VALUE_VIDEO_VSYNC,
      "Synchronisation verticale")
MSG_HASH(MENU_ENUM_LABEL_VALUE_VIDEO_WINDOWED_FULLSCREEN,
      "Mode plein écran fenêtré")
MSG_HASH(MENU_ENUM_LABEL_VALUE_VIDEO_WINDOW_WIDTH,
      "Largeur de fenêtre")
MSG_HASH(MENU_ENUM_LABEL_VALUE_VIDEO_WINDOW_HEIGHT,
      "Hauteur de fenêtre")
MSG_HASH(MENU_ENUM_LABEL_VALUE_VIDEO_FULLSCREEN_X,
      "Largeur plein écran")
MSG_HASH(MENU_ENUM_LABEL_VALUE_VIDEO_FULLSCREEN_Y,
      "Hauteur plein écran")
MSG_HASH(MENU_ENUM_LABEL_VALUE_WIFI_DRIVER,
      "Pilote Wi-Fi")
MSG_HASH(MENU_ENUM_LABEL_VALUE_WIFI_SETTINGS,
      "Wi-Fi")
MSG_HASH(MENU_ENUM_LABEL_VALUE_XMB_ALPHA_FACTOR,
<<<<<<< HEAD
      "Transparence du fond")
=======
      "XMB : Transparence")
MSG_HASH(MENU_ENUM_LABEL_VALUE_XMB_FONT_COLOR_RED,
      "Menu Font Red Color")
MSG_HASH(MENU_ENUM_LABEL_VALUE_XMB_FONT_COLOR_GREEN,
      "Menu Font Green Color")
MSG_HASH(MENU_ENUM_LABEL_VALUE_XMB_FONT_COLOR_BLUE,
      "Menu Font Blue Color")
>>>>>>> be936e9b
MSG_HASH(MENU_ENUM_LABEL_VALUE_XMB_FONT,
      "Police du menu")
MSG_HASH(MENU_ENUM_LABEL_VALUE_XMB_ICON_THEME_CUSTOM,
      "Perso")
MSG_HASH(MENU_ENUM_LABEL_VALUE_XMB_ICON_THEME_FLATUI,
      "FlatUI")
MSG_HASH(MENU_ENUM_LABEL_VALUE_XMB_ICON_THEME_MONOCHROME,
      "Monochrome")
MSG_HASH(MENU_ENUM_LABEL_VALUE_XMB_ICON_THEME_SYSTEMATIC,
      "Systematic")
MSG_HASH(MENU_ENUM_LABEL_VALUE_XMB_ICON_THEME_NEOACTIVE,
      "NeoActive")
MSG_HASH(MENU_ENUM_LABEL_VALUE_XMB_ICON_THEME_PIXEL,
      "Pixel")
MSG_HASH(MENU_ENUM_LABEL_VALUE_XMB_ICON_THEME_RETROACTIVE,
      "RetroActive")
MSG_HASH(MENU_ENUM_LABEL_VALUE_XMB_ICON_THEME_RETROSYSTEM,
      "Retrosystem")
MSG_HASH(MENU_ENUM_LABEL_VALUE_XMB_ICON_THEME_DOTART,
      "Dot-Art")
MSG_HASH(MENU_ENUM_LABEL_VALUE_XMB_MENU_COLOR_THEME,
      "Palette du menu")
MSG_HASH(MENU_ENUM_LABEL_VALUE_XMB_MENU_COLOR_THEME_APPLE_GREEN,
      "Vert Pomme")
MSG_HASH(MENU_ENUM_LABEL_VALUE_XMB_MENU_COLOR_THEME_DARK,
      "Sombre")
MSG_HASH(MENU_ENUM_LABEL_VALUE_XMB_MENU_COLOR_THEME_DARK_PURPLE,
      "Violet Foncé")
MSG_HASH(MENU_ENUM_LABEL_VALUE_XMB_MENU_COLOR_THEME_ELECTRIC_BLUE,
      "Bleu Électrique")
MSG_HASH(MENU_ENUM_LABEL_VALUE_XMB_MENU_COLOR_THEME_GOLDEN,
      "Doré")
MSG_HASH(MENU_ENUM_LABEL_VALUE_XMB_MENU_COLOR_THEME_LEGACY_RED,
      "Rouge (Legacy)")
MSG_HASH(MENU_ENUM_LABEL_VALUE_XMB_MENU_COLOR_THEME_MIDNIGHT_BLUE,
      "Bleu Nuit")
MSG_HASH(MENU_ENUM_LABEL_VALUE_XMB_MENU_COLOR_THEME_PLAIN,
      "Uni")
MSG_HASH(MENU_ENUM_LABEL_VALUE_XMB_MENU_COLOR_THEME_UNDERSEA,
      "Fonds marins")
MSG_HASH(MENU_ENUM_LABEL_VALUE_XMB_MENU_COLOR_THEME_VOLCANIC_RED,
      "Rouge Volcanique")
MSG_HASH(MENU_ENUM_LABEL_VALUE_XMB_RIBBON_ENABLE,
      "Fond d'écran animé")
MSG_HASH(MENU_ENUM_LABEL_VALUE_XMB_SCALE_FACTOR,
      "Taille du texte du menu")
MSG_HASH(MENU_ENUM_LABEL_VALUE_XMB_SHADOWS_ENABLE,
      "Ombres pour les icônes")
MSG_HASH(MENU_ENUM_LABEL_VALUE_XMB_SHOW_HISTORY,
      "Afficher l'onglet Historique")
MSG_HASH(MENU_ENUM_LABEL_VALUE_XMB_SHOW_IMAGES,
      "Afficher l'onglet Images")
MSG_HASH(MENU_ENUM_LABEL_VALUE_XMB_SHOW_MUSIC,
      "Afficher l'onglet Musique")
MSG_HASH(MENU_ENUM_LABEL_VALUE_XMB_SHOW_SETTINGS,
      "Afficher l'onglet Paramètres")
MSG_HASH(MENU_ENUM_LABEL_VALUE_XMB_SHOW_VIDEO,
      "Afficher l'onglet Vidéo")
MSG_HASH(MENU_ENUM_LABEL_VALUE_XMB_THEME,
      "Thème XMB")
MSG_HASH(MENU_ENUM_LABEL_VALUE_YES,
      "Oui")
MSG_HASH(MENU_ENUM_LABEL_VIDEO_SHADER_PRESET_TWO,
      "Pré-réglage de shader")
MSG_HASH(MENU_ENUM_SUBLABEL_CHEEVOS_ENABLE,
      "Activer/désactiver les trophées. Pour plus d'information, visiter http://retroachievements.org")
MSG_HASH(MENU_ENUM_SUBLABEL_CHEEVOS_TEST_UNOFFICIAL,
      "Activer/désactiver les trophées non-officiels et/ou les fonctionnalités en beta à des fins de test.")
MSG_HASH(MENU_ENUM_SUBLABEL_CHEEVOS_HARDCORE_MODE_ENABLE,
      "En mode hardcode, les savestates, la triche, le rembobinage, la pause et le ralenti seront désactivés.")
MSG_HASH(MENU_ENUM_SUBLABEL_DRIVER_SETTINGS,
      "Modifier les pilotes pour ce système.")
MSG_HASH(MENU_ENUM_SUBLABEL_RETRO_ACHIEVEMENTS_SETTINGS,
      "Modifier les paramètres des trophées.")
MSG_HASH(MENU_ENUM_SUBLABEL_CORE_SETTINGS,
      "Modifier les paramètres des cœurs.")
MSG_HASH(MENU_ENUM_SUBLABEL_RECORDING_SETTINGS,
      "Modifier les paramètres d'enregistrement.")
MSG_HASH(MENU_ENUM_SUBLABEL_ONSCREEN_DISPLAY_SETTINGS,
      "Modifier les paramètres d'overlay à l'écran, d'overlay clavier et de notifications.")
MSG_HASH(MENU_ENUM_SUBLABEL_FRAME_THROTTLE_SETTINGS,
      "Modifier les paramètres de rembobinage, d'avance rapide et de ralenti.")
MSG_HASH(MENU_ENUM_SUBLABEL_SAVING_SETTINGS,
      "Modifier les paramètres de sauvegarde.")
MSG_HASH(MENU_ENUM_SUBLABEL_LOGGING_SETTINGS,
      "Modifier les paramètres de journalisation.")
MSG_HASH(MENU_ENUM_SUBLABEL_USER_INTERFACE_SETTINGS,
      "Modifier les paramètres de l'interface utilisateur.")
MSG_HASH(MENU_ENUM_SUBLABEL_USER_SETTINGS,
      "Modifier les comptes, pseudos, et langues.")
MSG_HASH(MENU_ENUM_SUBLABEL_PRIVACY_SETTINGS,
      "Modifier les paramètres de vie privée.")
MSG_HASH(MENU_ENUM_SUBLABEL_DIRECTORY_SETTINGS,
      "Modifier les répertoires par défaut pour ce système.")
MSG_HASH(MENU_ENUM_SUBLABEL_PLAYLIST_SETTINGS,
      "Modifier les paramètres des playlists.")
MSG_HASH(MENU_ENUM_SUBLABEL_NETWORK_SETTINGS,
      "Configurer les paramètres de serveurs et de réseau.")
MSG_HASH(MENU_ENUM_SUBLABEL_ADD_CONTENT_LIST,
      "Scanner les contenus et les ajouter à la base de données.")
MSG_HASH(MENU_ENUM_SUBLABEL_AUDIO_SETTINGS,
      "Ajuster les paramètres de sortie audio.")
MSG_HASH(MENU_ENUM_SUBLABEL_BLUETOOTH_ENABLE,
      "Activer ou désactiver le Bluetooth.")
MSG_HASH(MENU_ENUM_SUBLABEL_CONFIG_SAVE_ON_EXIT,
      "Sauvegarder les modifications dans le fichier de configuration en quittant.")
MSG_HASH(MENU_ENUM_SUBLABEL_CONFIGURATION_SETTINGS,
      "Modifier les paramètres par défaut pour les fichiers de configuration.")
MSG_HASH(MENU_ENUM_SUBLABEL_CONFIGURATIONS_LIST,
      "Créer et gérer les fichiers de configuration.")
MSG_HASH(MENU_ENUM_SUBLABEL_CPU_CORES,
      "Nombre de cœurs du CPU.")
MSG_HASH(MENU_ENUM_SUBLABEL_FPS_SHOW,
      "Affiche le nombre d'images par seconde à l'écran.")
MSG_HASH(MENU_ENUM_SUBLABEL_INPUT_HOTKEY_BINDS,
      "Configurer les paramètres des raccourcis clavier.")
MSG_HASH(MENU_ENUM_SUBLABEL_INPUT_MENU_ENUM_TOGGLE_GAMEPAD_COMBO,
      "Combinaison de boutons manette pour afficher le menu.")
MSG_HASH(MENU_ENUM_SUBLABEL_INPUT_SETTINGS,
      "Ajuster les paramètres des manettes, du clavier et de la souris.")
MSG_HASH(MENU_ENUM_SUBLABEL_INPUT_USER_BINDS,
      "Configurer les contrôles pour cet utilisateur.")
MSG_HASH(MENU_ENUM_SUBLABEL_LOG_VERBOSITY,
      "Activer ou désactiver la journalisation dans le terminal.")
MSG_HASH(MENU_ENUM_SUBLABEL_NETPLAY,
      "Rejoindre ou héberger une session réseau.")
MSG_HASH(MENU_ENUM_SUBLABEL_NETPLAY_LAN_SCAN_SETTINGS,
      "Trouver et rejoindre une session réseau local.")
MSG_HASH(MENU_ENUM_SUBLABEL_INFORMATION_LIST_LIST,
      "Afficher les informations de cœurs, de réseau et du système.")
MSG_HASH(MENU_ENUM_SUBLABEL_ONLINE_UPDATER,
      "Télécharger des add-ons, des composants et du contenu pour RetroArch.")
MSG_HASH(MENU_ENUM_SUBLABEL_SAMBA_ENABLE,
      "Activer ou désactiver le partage réseau des dossiers.")
MSG_HASH(MENU_ENUM_SUBLABEL_SERVICES_SETTINGS,
      "Gérer les services système.")
MSG_HASH(MENU_ENUM_SUBLABEL_SHOW_HIDDEN_FILES,
      "Afficher les dossiers et fichiers cachés dans l'explorateur.")
MSG_HASH(MENU_ENUM_SUBLABEL_SSH_ENABLE,
      "Activer ou désactiver l'accès distant via la ligne de commande.")
MSG_HASH(MENU_ENUM_SUBLABEL_SUSPEND_SCREENSAVER_ENABLE,
      "Empêche l'activation de l'économiseur d'écran.")
MSG_HASH(MENU_ENUM_SUBLABEL_VIDEO_WINDOW_SCALE,
      "Configure la taille de la fenêtre en fonction du viewport du cœur. Sinon, vous pouvez définir une taille fixe pour la fenêtre ci dessous.")
MSG_HASH(MENU_ENUM_SUBLABEL_USER_LANGUAGE,
      "Définit la langue de l'interface.")
MSG_HASH(MENU_ENUM_SUBLABEL_VIDEO_BLACK_FRAME_INSERTION,
      "Insère une image noire entre chaque image. Utile pour les utilisateurs de moniteurs 120 Hz qui veulent pouvoir jouer à du contenu à 60 Hz sans ghosting.")
MSG_HASH(MENU_ENUM_SUBLABEL_VIDEO_FRAME_DELAY,
      "Réduit la latence au risque d'augmenter les saccades. Ajoute un délai après la synchronisation verticale (en ms).")
MSG_HASH(MENU_ENUM_SUBLABEL_VIDEO_HARD_SYNC_FRAMES,
      "Définit le nombre d'images que le CPU peut calculer avant le GPU lorsque la synchronisation GPU est active.")
MSG_HASH(MENU_ENUM_SUBLABEL_VIDEO_MAX_SWAPCHAIN_IMAGES,
      "Indique au pilote graphique d'utiliser un mode de tampon spécifique.")
MSG_HASH(MENU_ENUM_SUBLABEL_VIDEO_MONITOR_INDEX,
      "Sélectionne l'écran à utiliser.")
MSG_HASH(MENU_ENUM_SUBLABEL_VIDEO_REFRESH_RATE_AUTO,
      "Taux de rafraîchissement estimé de l'écran en Hz.")
MSG_HASH(MENU_ENUM_SUBLABEL_VIDEO_SETTINGS,
      "Ajuster les paramètres de sortie vidéo.")
MSG_HASH(MENU_ENUM_SUBLABEL_WIFI_SETTINGS,
      "Scanner les réseaux Wi-Fi et établir une connexion.")
MSG_HASH(MENU_ENUM_SUBLABEL_HELP_LIST,
      "Mieux comprendre comment ça marche.")
MSG_HASH(MSG_APPENDED_DISK,
      "Disque ajouté")
MSG_HASH(MSG_APPLICATION_DIR,
      "Dossier de l'application.")
MSG_HASH(MSG_APPLYING_CHEAT,
      "Appliquer les changements de triche.")
MSG_HASH(MSG_APPLYING_SHADER,
      "Application du shader")
MSG_HASH(MSG_AUDIO_MUTED,
      "Son coupé.")
MSG_HASH(MSG_AUDIO_UNMUTED,
      "Remise du son.")
MSG_HASH(MSG_AUTOCONFIG_FILE_ERROR_SAVING,
      "Erreur lors de l'enregistrement du fichier d'autoconfiguration.")
MSG_HASH(MSG_AUTOCONFIG_FILE_SAVED_SUCCESSFULLY,
      "Enregistrement réussi du fichier d'autoconfiguration.")
MSG_HASH(MSG_AUTOSAVE_FAILED,
      "Impossible d'activer l'enregistrement automatique.")
MSG_HASH(MSG_AUTO_SAVE_STATE_TO,
      "Savestate automatique vers")
MSG_HASH(MSG_BLOCKING_SRAM_OVERWRITE,
      "Bloque l'écrasement de la SRAM")
MSG_HASH(MSG_BRINGING_UP_COMMAND_INTERFACE_ON_PORT,
      "Amener l'interface de commande sur le port")
MSG_HASH(MSG_BYTES,
      "octets")
MSG_HASH(MSG_CANNOT_INFER_NEW_CONFIG_PATH,
      "Impossiblede déduire le nouveau chemin de configuration. Utilisation de l'heure actuelle.")
MSG_HASH(MSG_CHEEVOS_HARDCORE_MODE_ENABLE,
      "Mode matériel activé , savestate et rembobinage sont désactivés.")
MSG_HASH(MSG_COMPARING_WITH_KNOWN_MAGIC_NUMBERS,
      "Comparaison avec les numéros magiques connus...")
MSG_HASH(MSG_COMPILED_AGAINST_API,
      "Compilé depuis l'API")
MSG_HASH(MSG_CONFIG_DIRECTORY_NOT_SET,
      "Répertoire de configuration non défini. Impossible de sauvegarder le nouveau fichier.")
MSG_HASH(MSG_CONNECTED_TO,
      "Connecté à")
MSG_HASH(MSG_CONTENT_CRC32S_DIFFER,
      "Le contenu du CRC32 est différent. Impossible d'utiliser des jeux non-identiques.")
MSG_HASH(MSG_CONTENT_LOADING_SKIPPED_IMPLEMENTATION_WILL_DO_IT,
      "Chargement du contenu ignoré. L'implémentation va le charger d'elle-même.")
MSG_HASH(MSG_CORE_DOES_NOT_SUPPORT_SAVESTATES,
      "Le core ne supporte pas les savestates.")
MSG_HASH(MSG_CORE_OPTIONS_FILE_CREATED_SUCCESSFULLY,
      "Le fichier d'options du cœur a été créé.")
MSG_HASH(MSG_COULD_NOT_FIND_ANY_NEXT_DRIVER,
      "Impossible de trouver d'autre pilote.")
MSG_HASH(MSG_COULD_NOT_FIND_COMPATIBLE_SYSTEM,
      "Impossible de trouver un système compatible.")
MSG_HASH(MSG_COULD_NOT_FIND_VALID_DATA_TRACK,
      "Impossible de trouver de données valides.")
MSG_HASH(MSG_COULD_NOT_OPEN_DATA_TRACK,
      "could not open data track")
MSG_HASH(MSG_COULD_NOT_READ_CONTENT_FILE,
      "Impossible de lire le contenu du fichier")
MSG_HASH(MSG_COULD_NOT_READ_MOVIE_HEADER,
      "Impossible de lire l'entête du film.")
MSG_HASH(MSG_COULD_NOT_READ_STATE_FROM_MOVIE,
      "Impossible de lire l'état du film.")
MSG_HASH(MSG_CRC32_CHECKSUM_MISMATCH,
      "Le checksum du CRC32 est différent entre le contenu du fichier et celui des données sauvegardées dans l'entête du fichier de replay. le replay a de grandes chances de se désynchroniser à la lecture.")
MSG_HASH(MSG_CUSTOM_TIMING_GIVEN,
      "Temps personnalisé attribué")
MSG_HASH(MSG_DECOMPRESSION_ALREADY_IN_PROGRESS,
      "Décompression en cours.")
MSG_HASH(MSG_DECOMPRESSION_FAILED,
      "Échec de la décompression.")
MSG_HASH(MSG_DETECTED_VIEWPORT_OF,
      "Détection du visuel")
MSG_HASH(MSG_DID_NOT_FIND_A_VALID_CONTENT_PATCH,
      "Impossible de trouver un patch de contenu valide.")
MSG_HASH(MSG_DISCONNECT_DEVICE_FROM_A_VALID_PORT,
      "Déconnexion du périphérique depuis un port valide.")
MSG_HASH(MSG_DISK_CLOSED,
      "Fermé")
MSG_HASH(MSG_DISK_EJECTED,
      "Éjecté")
MSG_HASH(MSG_DOWNLOADING,
      "Téléchargement")
MSG_HASH(MSG_DOWNLOAD_FAILED,
      "Échec du téléchargement")
MSG_HASH(MSG_ERROR,
      "Erreur")
MSG_HASH(MSG_ERROR_LIBRETRO_CORE_REQUIRES_CONTENT,
      "Le cœur nécessite un contenu, or aucun n'a été fourni.")
MSG_HASH(MSG_ERROR_LIBRETRO_CORE_REQUIRES_SPECIAL_CONTENT,
      "Le cœur nécessite un contenu spécial, or aucun n'a été fourni.")
MSG_HASH(MSG_ERROR_PARSING_ARGUMENTS,
      "Erreur lors de l'analyse des arguments.")
MSG_HASH(MSG_ERROR_SAVING_CORE_OPTIONS_FILE,
      "Erreur lors de l'enregistrement du fichier d'option du cœur.")
MSG_HASH(MSG_ERROR_SAVING_REMAP_FILE,
      "Erreur lors de l'enregistrement du fichier de remap.")
MSG_HASH(MSG_ERROR_SAVING_SHADER_PRESET,
      "Erreur lors de l'enregistrement du preset de shader.")
MSG_HASH(MSG_EXTERNAL_APPLICATION_DIR,
      "Répertoire d'application externe.")
MSG_HASH(MSG_EXTRACTING,
      "Extraction")
MSG_HASH(MSG_EXTRACTING_FILE,
      "Fichier en cours d'extraction")
MSG_HASH(MSG_FAILED_SAVING_CONFIG_TO,
      "Erreur lors de la sauvegarde de la configuration vers")
MSG_HASH(MSG_FAILED_TO,
      "Échec de")
MSG_HASH(MSG_FAILED_TO_ACCEPT_INCOMING_SPECTATOR,
      "Échec de l'accueil du spectateur entrant.")
MSG_HASH(MSG_FAILED_TO_ALLOCATE_MEMORY_FOR_PATCHED_CONTENT,
      "Échec d'allocation mémoire pour le contenu patché...")
MSG_HASH(MSG_FAILED_TO_APPLY_SHADER,
      "Impossible d'appliquer le shader.")
MSG_HASH(MSG_FAILED_TO_BIND_SOCKET,
      "Échec d'attribution du socket.")
MSG_HASH(MSG_FAILED_TO_CREATE_THE_DIRECTORY,
      "Échec de création du répertoire.")
MSG_HASH(MSG_FAILED_TO_EXTRACT_CONTENT_FROM_COMPRESSED_FILE,
      "Échec de l'extraction du contenu depuis le fichier compressé.")
MSG_HASH(MSG_FAILED_TO_GET_NICKNAME_FROM_CLIENT,
      "Échec d'obtention du pseudo depuis le client.")
MSG_HASH(MSG_FAILED_TO_LOAD,
      "Échec du chargement")
MSG_HASH(MSG_FAILED_TO_LOAD_CONTENT,
      "Échec du chargement du fichier")
MSG_HASH(MSG_FAILED_TO_LOAD_MOVIE_FILE,
      "Échec du chargement du fichier vidéo")
MSG_HASH(MSG_FAILED_TO_LOAD_OVERLAY,
      "Impossible de charger l'overlay.")
MSG_HASH(MSG_FAILED_TO_LOAD_STATE,
      "Impossible de charger la savestate à partir de")
MSG_HASH(MSG_FAILED_TO_OPEN_LIBRETRO_CORE,
      "Échec de l'ouverture du cœur Libretro")
MSG_HASH(MSG_FAILED_TO_PATCH,
      "Échec du patch")
MSG_HASH(MSG_FAILED_TO_RECEIVE_HEADER_FROM_CLIENT,
      "Échec de l'obtention de l'entête depuis le client.")
MSG_HASH(MSG_FAILED_TO_RECEIVE_NICKNAME,
      "Échec de l'obtention du pseudo.")
MSG_HASH(MSG_FAILED_TO_RECEIVE_NICKNAME_FROM_HOST,
      "Échec de l'obtention du pseudo depuis l'hôte.")
MSG_HASH(MSG_FAILED_TO_RECEIVE_NICKNAME_SIZE_FROM_HOST,
      "Échec de l'obtention de la taille du pseudo depuis l'hôte.")
MSG_HASH(MSG_FAILED_TO_RECEIVE_SRAM_DATA_FROM_HOST,
      "Échec de l'obtention des données SRAM depuis l'hôte.")
MSG_HASH(MSG_FAILED_TO_REMOVE_DISK_FROM_TRAY,
      "Impossible d'éjecter le disque du lecteur.")
MSG_HASH(MSG_FAILED_TO_REMOVE_TEMPORARY_FILE,
      "Impossible de supprimer le fichier temporaire")
MSG_HASH(MSG_FAILED_TO_SAVE_SRAM,
      "Impossible de sauvegarder la SRAM")
MSG_HASH(MSG_FAILED_TO_SAVE_STATE_TO,
      "Impossible de sauvegarder la savestate vers")
MSG_HASH(MSG_FAILED_TO_SEND_NICKNAME,
      "Échec de l'envoi du pseudo.")
MSG_HASH(MSG_FAILED_TO_SEND_NICKNAME_SIZE,
      "Échec de l'envoi de la taille du pseudo.")
MSG_HASH(MSG_FAILED_TO_SEND_NICKNAME_TO_CLIENT,
      "Échec de l'envoi du pseudo vers le client.")
MSG_HASH(MSG_FAILED_TO_SEND_NICKNAME_TO_HOST,
      "Échec de l'envoi du pseudo vers l'hôte.")
MSG_HASH(MSG_FAILED_TO_SEND_SRAM_DATA_TO_CLIENT,
      "Échec de l'envoi des données SRAM au client.")
MSG_HASH(MSG_FAILED_TO_START_AUDIO_DRIVER,
      "Échec du démarrage du pilote audio. Pas de son.")
MSG_HASH(MSG_FAILED_TO_START_MOVIE_RECORD,
      "Impossible de démarrer l'enregistrement vidéo.")
MSG_HASH(MSG_FAILED_TO_START_RECORDING,
      "Échec de l'activation de l'enregistrement.")
MSG_HASH(MSG_FAILED_TO_TAKE_SCREENSHOT,
      "Échec de la copie d'écran.")
MSG_HASH(MSG_FAILED_TO_UNDO_LOAD_STATE,
      "Aucun savestate de retour arrière trouvé")
MSG_HASH(MSG_FAILED_TO_UNDO_SAVE_STATE,
      "Impossible de sauvegarder les informations de savestate de retour arrière")
MSG_HASH(MSG_FAILED_TO_UNMUTE_AUDIO,
      "Impossible de remettre le son.")
MSG_HASH(MSG_FATAL_ERROR_RECEIVED_IN,
      "Erreur fatale dans")
MSG_HASH(MSG_FILE_NOT_FOUND,
      "Fichier non trouvé.")
MSG_HASH(MSG_FOUND_AUTO_SAVESTATE_IN,
      "Savestate automatique trouvée dans")
MSG_HASH(MSG_FOUND_DISK_LABEL,
      "Étiquette du disque trouvée")
MSG_HASH(MSG_FOUND_FIRST_DATA_TRACK_ON_FILE,
      "Première piste de données trouvée sur le fichier")
MSG_HASH(MSG_FOUND_LAST_STATE_SLOT,
      "Dernier emplacement d'état trouvé")
MSG_HASH(MSG_FOUND_SHADER,
      "Shader trouvé")
MSG_HASH(MSG_FRAMES,
      "Images")
MSG_HASH(MSG_GAME_SPECIFIC_CORE_OPTIONS_FOUND_AT,
      "Options par jeu : options de cœur pour le jeu trouvées dans")
MSG_HASH(MSG_GOT_INVALID_DISK_INDEX,
      "Index du disque invalide.")
MSG_HASH(MSG_GRAB_MOUSE_STATE,
      "Capture la souris")
MSG_HASH(MSG_GAME_FOCUS_ON,
      "Focus sur le jeu : ON")
MSG_HASH(MSG_GAME_FOCUS_OFF,
      "Focus sur le jeu : OFF")
MSG_HASH(MSG_HW_RENDERED_MUST_USE_POSTSHADED_RECORDING,
      "Le cœur utilise le rendu matériel. Obligation d'utiliser également l'enregistrement post-shaded.")
MSG_HASH(MSG_INFLATED_CHECKSUM_DID_NOT_MATCH_CRC32,
      "La somme de contrôle gonflée ne correspond pas au CRC32.")
MSG_HASH(MSG_INPUT_CHEAT,
      "Saisir le code de triche")
MSG_HASH(MSG_INPUT_CHEAT_FILENAME,
      "Nom du fichier de triche")
MSG_HASH(MSG_INPUT_PRESET_FILENAME,
      "Nom du fichier de pré-réglage")
MSG_HASH(MSG_INPUT_RENAME_ENTRY,
      "Rename Title")
MSG_HASH(MSG_INTERFACE,
      "Interface")
MSG_HASH(MSG_INTERNAL_STORAGE,
      "Stockage interne")
MSG_HASH(MSG_REMOVABLE_STORAGE,
      "Stockage amovible")
MSG_HASH(MSG_INVALID_NICKNAME_SIZE,
      "Taille du pseudo non-valide.")
MSG_HASH(MSG_IN_BYTES,
      "en octets")
MSG_HASH(MSG_IN_GIGABYTES,
      "en gigaoctets")
MSG_HASH(MSG_IN_MEGABYTES,
      "en mégaoctets")
MSG_HASH(MSG_LIBRETRO_ABI_BREAK,
      "est compilé avec une version différente de la bibliothèque libretro actuelle.")
MSG_HASH(MSG_LIBRETRO_FRONTEND,
      "Frontend pour libretro")
MSG_HASH(MSG_LOADED_STATE_FROM_SLOT,
      "Chargement du savestate à partir du slot #%d.")
MSG_HASH(MSG_LOADED_STATE_FROM_SLOT_AUTO,
      "Chargement du savestate à partir du slot #-1 (auto).")
MSG_HASH(MSG_LOADING,
      "Chargement")
MSG_HASH(MSG_FIRMWARE,
      "Un ou plusieurs firmware sont manquants")
MSG_HASH(MSG_LOADING_CONTENT_FILE,
      "Chargement du contenu")
MSG_HASH(MSG_LOADING_HISTORY_FILE,
      "Chargement du fichier d'historique")
MSG_HASH(MSG_LOADING_STATE,
      "Chargement savestate")
MSG_HASH(MSG_MEMORY,
      "Mémoire")
MSG_HASH(MSG_MOVIE_FILE_IS_NOT_A_VALID_BSV1_FILE,
      "Le fichier vidéo n'est pas un fichier BSV1 valide.")
MSG_HASH(MSG_MOVIE_FORMAT_DIFFERENT_SERIALIZER_VERSION,
      "Le format du film semble avoir une version de sérialisation différent. Échec très probable.")
MSG_HASH(MSG_MOVIE_PLAYBACK_ENDED,
      "Fin de la lecture vidéo")
MSG_HASH(MSG_MOVIE_RECORD_STOPPED,
      "Arrêt de l'enregistrement vidéo.")
MSG_HASH(MSG_NETPLAY_FAILED,
      "Échec de l'initialisation du jeu en réseau")
MSG_HASH(MSG_NO_CONTENT_STARTING_DUMMY_CORE,
      "Aucun contenu, chargement d'un cœur factice.")
MSG_HASH(MSG_NO_SAVE_STATE_HAS_BEEN_OVERWRITTEN_YET,
      "Aucun état de sauvegarde n'a été écrasé pour l'instant.")
MSG_HASH(MSG_NO_STATE_HAS_BEEN_LOADED_YET,
      "Aucun état n'a été chargé pour l'instant.")
MSG_HASH(MSG_OVERRIDES_ERROR_SAVING,
      "Erreur lors de l'enregistrement des overrides.")
MSG_HASH(MSG_OVERRIDES_SAVED_SUCCESSFULLY,
      "Les overrides ont été sauvegardés.")
MSG_HASH(MSG_PAUSED,
      "En pause.")
MSG_HASH(MSG_PROGRAM,
      "RetroArch")
MSG_HASH(MSG_READING_FIRST_DATA_TRACK,
      "Lecture de la première piste de données...")
MSG_HASH(MSG_RECEIVED,
      "reçu")
MSG_HASH(MSG_RECORDING_TERMINATED_DUE_TO_RESIZE,
      "Enregistrement interrompu à cause du redimensionnement.")
MSG_HASH(MSG_RECORDING_TO,
      "Enregistrement vers")
MSG_HASH(MSG_REDIRECTING_CHEATFILE_TO,
      "Redirection du fichier triche vers")
MSG_HASH(MSG_REDIRECTING_SAVEFILE_TO,
      "Redirection de la sauvegarde vers")
MSG_HASH(MSG_REDIRECTING_SAVESTATE_TO,
      "Redirection de la savestate vers")
MSG_HASH(MSG_REMAP_FILE_SAVED_SUCCESSFULLY,
      "Fichier de remap sauvegardé.")
MSG_HASH(MSG_REMOVED_DISK_FROM_TRAY,
      "Éjection du disque du lecteur.")
MSG_HASH(MSG_REMOVING_TEMPORARY_CONTENT_FILE,
      "Suppression du fichier temporaire")
MSG_HASH(MSG_RESET,
      "Réinitialisation")
MSG_HASH(MSG_RESTARTING_RECORDING_DUE_TO_DRIVER_REINIT,
      "Redémarrage de l'enregistrement à cause de la réinitialisation du pilote.")
MSG_HASH(MSG_RESTORED_OLD_SAVE_STATE,
      "Ancienne save state restaurée.")
MSG_HASH(MSG_RESTORING_DEFAULT_SHADER_PRESET_TO,
      "Shaders : restauration du preset de shader par défaut vers")
MSG_HASH(MSG_REVERTING_SAVEFILE_DIRECTORY_TO,
      "Annulation des changements du répertoire de sauvegarde vers")
MSG_HASH(MSG_REVERTING_SAVESTATE_DIRECTORY_TO,
      "Annulation des changements du répertoire de savestate vers")
MSG_HASH(MSG_REWINDING,
      "Rembobinage.")
MSG_HASH(MSG_REWIND_INIT,
      "Initialisation du tampon pour le retour rapide avec une taille")
MSG_HASH(MSG_REWIND_INIT_FAILED,
      "Échec de l'initialisation du tampon pour le retour rapide. Cette fonctionnalité sera désactivée.")
MSG_HASH(MSG_REWIND_INIT_FAILED_THREADED_AUDIO,
      "L'implémentation utilise audio thread. Impossible d'activer le retour rapide.")
MSG_HASH(MSG_REWIND_REACHED_END,
      "Atteinte de la fin du tampon de rembobinage.")
MSG_HASH(MSG_SAVED_NEW_CONFIG_TO,
      "Nouvelle configuration sauvegardée vers")
MSG_HASH(MSG_SAVED_STATE_TO_SLOT,
      "Savestate vers slot #%d.")
MSG_HASH(MSG_SAVED_STATE_TO_SLOT_AUTO,
      "Savestate vers slot #-1 (auto).")
MSG_HASH(MSG_SAVED_SUCCESSFULLY_TO,
      "Sauvegarde réussie vers")
MSG_HASH(MSG_SAVING_RAM_TYPE,
      "Sauvegarde du type de RAM")
MSG_HASH(MSG_SAVING_STATE,
      "Sauvegarde savestate")
MSG_HASH(MSG_SCANNING,
      "Analyse")
MSG_HASH(MSG_SCANNING_OF_DIRECTORY_FINISHED,
      "Analyse des dossiers terminée")
MSG_HASH(MSG_SENDING_COMMAND,
      "Envoi commande")
MSG_HASH(MSG_SEVERAL_PATCHES_ARE_EXPLICITLY_DEFINED,
      "Plusieurs patches sont définis explicitement, ignore tout...")
MSG_HASH(MSG_SHADER,
      "Shader")
MSG_HASH(MSG_SHADER_PRESET_SAVED_SUCCESSFULLY,
      "Preset de shader sauvegardé.")
MSG_HASH(MSG_SKIPPING_SRAM_LOAD,
      "Ignore le chargement de la SRAM.")
MSG_HASH(MSG_SLOW_MOTION,
      "Ralenti.")
MSG_HASH(MSG_FAST_FORWARD,
      "Avance rapide.")
MSG_HASH(MSG_SLOW_MOTION_REWIND,
      "Rembobinage ralenti.")
MSG_HASH(MSG_SRAM_WILL_NOT_BE_SAVED,
      "SRAM ne sera pas sauvegardée.")
MSG_HASH(MSG_STARTING_MOVIE_PLAYBACK,
      "Démarrage de la lecture vidéo.")
MSG_HASH(MSG_STARTING_MOVIE_RECORD_TO,
      "Démarrage de l'enregistrement vidéo vers")
MSG_HASH(MSG_STATE_SIZE,
      "Taille savestate")
MSG_HASH(MSG_STATE_SLOT,
      "Emplacement d'état")
MSG_HASH(MSG_TAKING_SCREENSHOT,
      "Réalisation d'une copie d'écran.")
MSG_HASH(MSG_TO,
      "de")
MSG_HASH(MSG_UNDID_LOAD_STATE,
      "Chargement d'état annulé.")
MSG_HASH(MSG_UNDOING_SAVE_STATE,
      "Annulation de la savestate")
MSG_HASH(MSG_UNKNOWN,
      "Inconnu")
MSG_HASH(MSG_UNPAUSED,
      "Relancé.")
MSG_HASH(MSG_UNRECOGNIZED_COMMAND,
      "Commande non reconnue")
MSG_HASH(MSG_USING_CORE_NAME_FOR_NEW_CONFIG,
      "Utilisation du nom du cœur pour la nouvelle configuration.")
MSG_HASH(MSG_USING_LIBRETRO_DUMMY_CORE_RECORDING_SKIPPED,
      "Utilisation d'un core libretro simple. Ignore l'enregistrement.")
MSG_HASH(MSG_VALUE_CONNECT_DEVICE_FROM_A_VALID_PORT,
      "Connecter le périphérique depuis un port valide.")
MSG_HASH(MSG_VALUE_DISCONNECTING_DEVICE_FROM_PORT,
      "Déconnexion du périphérique du port")
MSG_HASH(MSG_VALUE_REBOOTING,
      "Redémarrage...")
MSG_HASH(MSG_VALUE_SHUTTING_DOWN,
      "Extinction en cours...")
MSG_HASH(MSG_VERSION_OF_LIBRETRO_API,
      "Version de l'API libretro")
MSG_HASH(MSG_VIEWPORT_SIZE_CALCULATION_FAILED,
      "Échec du calcul de la taille du visuel ! Utilisation des données brutes. Cela ne fonctionnera probablement pas bien ...")
MSG_HASH(MSG_VIRTUAL_DISK_TRAY,
      "Lecteur de disque virtuel.")
MSG_HASH(MENU_ENUM_SUBLABEL_AUDIO_LATENCY,
      "Latence audio désirée en millisecondes. Peut être ignorée si le pilote audio ne peut fournir une telle valeur.")
MSG_HASH(MENU_ENUM_SUBLABEL_AUDIO_MUTE,
      "Sourdine activée / désactivée.")
MSG_HASH(
      MENU_ENUM_SUBLABEL_AUDIO_RATE_CONTROL_DELTA,
      "Aide à lisser les imperfections de timing lors de la synchronisation audio et vidéo. Attention, si désactivé, une synchronisation correcte est quasiment impossible."
      )
MSG_HASH(
      MENU_ENUM_SUBLABEL_CAMERA_ALLOW,
      "Autorise ou empêche l'accès à la caméra par les cœurs."
      )
MSG_HASH(
      MENU_ENUM_SUBLABEL_LOCATION_ALLOW,
      "Autorise ou empêche l'accès aux services de localisation par les cœurs."
      )
MSG_HASH(
      MENU_ENUM_SUBLABEL_INPUT_MAX_USERS,
      "Nombre maximum d'utilisateurs supportés par RetroArch."
      )
MSG_HASH(
      MENU_ENUM_SUBLABEL_INPUT_POLL_TYPE_BEHAVIOR,
      "Influence la façon dont le polling des entrées est fait au sein de RetroArch. Le mettre sur 'Tôt' ou 'Tard' peut diminuer la latence, selon la configuration de la machine."
      )
MSG_HASH(
      MENU_ENUM_SUBLABEL_INPUT_ALL_USERS_CONTROL_MENU,
      "Autorise n'importe quel utilisateur à contrôler le menu. Si désactivé, seul l'utilisateur n°1 peut contrôler le menu."
      )
MSG_HASH(
      MENU_ENUM_SUBLABEL_AUDIO_VOLUME,
      "Volume sonore (en dB). 0 dB correspond au volume normal, aucun gain n'est appliqué."
      )
MSG_HASH(
      MENU_ENUM_SUBLABEL_AUDIO_WASAPI_EXCLUSIVE_MODE,
      "Autoriser le pilote WASAPI à prendre le contrôle exclusif du périphérique audio. Si désactivé, le mode partagé sera utilisé."
      )
MSG_HASH(
      MENU_ENUM_SUBLABEL_AUDIO_WASAPI_FLOAT_FORMAT,
      "Utiliser le format flotant pour WASAPI, si supporté par votre périphérique audio."
      )
MSG_HASH(
      MENU_ENUM_SUBLABEL_AUDIO_WASAPI_SH_BUFFER_LENGTH,
      "La longueur du tampon intermédiaire (en images) lors de l'utilisation du pilote WASAPI en mode partagé."
      )
MSG_HASH(
   MENU_ENUM_SUBLABEL_AUDIO_SYNC,
   "Synchroniser le son avec le jeu. Recommandé."
   )
MSG_HASH(
   MENU_ENUM_SUBLABEL_INPUT_AXIS_THRESHOLD,
   "Indique à quel point un axe doit être poussé avant d'obtenir une pression sur un bouton."
   )
MSG_HASH(
   MENU_ENUM_SUBLABEL_INPUT_BIND_TIMEOUT,
   "Nombre de secondes à attendre avant de passer à l'assignation suivante."
   )
MSG_HASH(
   MENU_ENUM_SUBLABEL_INPUT_TURBO_PERIOD,
   "Décrit la période après laquelle les boutons turbos s'activent. Les nombres sont décrits en frames."
   )
MSG_HASH(
   MENU_ENUM_SUBLABEL_INPUT_DUTY_CYCLE,
   "Décrit la durée pendant laquelle un bouton turbo est activé. Les nombres sont décrits en frames."
   )
MSG_HASH(
   MENU_ENUM_SUBLABEL_VIDEO_VSYNC,
   "Synchronise la sortie vidéo de la carte graphique au taux de rafraîchissement de l'écran. Recommandé."
   )
MSG_HASH(
   MENU_ENUM_SUBLABEL_VIDEO_ALLOW_ROTATE,
   "Autorise les cœurs à définir la rotation. Lorsque cette option est désactivée, les requêtes de rotation sont ignorées. Utile pour les configurations où il faut tourner l'écran à la main."
   )
MSG_HASH(
   MENU_ENUM_SUBLABEL_DUMMY_ON_CORE_SHUTDOWN,
   "Certains cœurs ont une fonctionnalité d'extinction. Si activée, cette option empêchera le cœur d'éteindre RetroArch. À la place, il lancera un cœur factice."
   )
MSG_HASH(
   MENU_ENUM_SUBLABEL_CHECK_FOR_MISSING_FIRMWARE,
   "Vérifie que tous les firmwares requis sont présents avant de tenter de charger le contenu."
   )
MSG_HASH(
   MENU_ENUM_SUBLABEL_VIDEO_REFRESH_RATE,
   "rafraîchissement vertical de l'écran. Utilisé pour calculer un taux adapté pour l'entrée audio. NOTE : cette option est ignorée lorsque 'vidéo threadée' est activée."
   )
MSG_HASH(
   MENU_ENUM_SUBLABEL_AUDIO_ENABLE,
   "Active la sortie audio."
   )
MSG_HASH(
   MENU_ENUM_SUBLABEL_AUDIO_MAX_TIMING_SKEW,
   "Changement maximal possible du taux de l'entrée audio. Cette valeur peut être augmentée pour autoriser de très grands changements de timing, par exemple pour exécuter un cœur PAL sur un écran NTSC, au prix d'un pitch audio imprécis."
   )
MSG_HASH(
   MSG_FAILED,
   "échec"
   )
MSG_HASH(
   MSG_SUCCEEDED,
   "succès"
   )
MSG_HASH(
   MSG_DEVICE_NOT_CONFIGURED,
   "non configuré"
   )
MSG_HASH(
   MSG_DEVICE_NOT_CONFIGURED_FALLBACK,
   "non configuré, utilisation du fallback"
   )
MSG_HASH(
   MENU_ENUM_LABEL_VALUE_DATABASE_CURSOR_LIST,
   "Liste de curseurs de la base de données"
   )
MSG_HASH(
   MENU_ENUM_LABEL_VALUE_DATABASE_CURSOR_LIST_ENTRY_DEVELOPER,
   "Base de données - Filtre : Développeur"
   )
MSG_HASH(
   MENU_ENUM_LABEL_VALUE_DATABASE_CURSOR_LIST_ENTRY_PUBLISHER,
   "Base de données - Filtre : Éditeur"
   )
MSG_HASH(
   MENU_ENUM_LABEL_VALUE_DISABLED,
   "Désactivé"
   )
MSG_HASH(
   MENU_ENUM_LABEL_VALUE_ENABLED,
   "Activé"
   )
MSG_HASH(
   MENU_ENUM_LABEL_VALUE_CONTENT_HISTORY_PATH,
   "Patch de l'historique du contenu"
   )
MSG_HASH(
      MENU_ENUM_LABEL_VALUE_DATABASE_CURSOR_LIST_ENTRY_ORIGIN,
      "Base de données - Filtre : Origine")
MSG_HASH(MENU_ENUM_LABEL_VALUE_DATABASE_CURSOR_LIST_ENTRY_FRANCHISE,
      "Base de données - Filtre : Franchise")
MSG_HASH(MENU_ENUM_LABEL_VALUE_DATABASE_CURSOR_LIST_ENTRY_ESRB_RATING,
      "Base de données - Filtre : Classification ESRB")
MSG_HASH(MENU_ENUM_LABEL_VALUE_DATABASE_CURSOR_LIST_ENTRY_ELSPA_RATING,
      "Base de données - Filtre : Classification ALSPA")
MSG_HASH(MENU_ENUM_LABEL_VALUE_DATABASE_CURSOR_LIST_ENTRY_PEGI_RATING,
      "Base de données - Filtre : Classification PEGI")
MSG_HASH(MENU_ENUM_LABEL_VALUE_DATABASE_CURSOR_LIST_ENTRY_CERO_RATING,
      "Base de données - Filtre : Classification CERO")
MSG_HASH(MENU_ENUM_LABEL_VALUE_DATABASE_CURSOR_LIST_ENTRY_BBFC_RATING,
      "Base de données - Filtre : Classification BBFC")
MSG_HASH(MENU_ENUM_LABEL_VALUE_DATABASE_CURSOR_LIST_ENTRY_MAX_USERS,
      "Base de données - Filtre : Utilisateurs Max")
MSG_HASH(MENU_ENUM_LABEL_VALUE_DATABASE_CURSOR_LIST_ENTRY_RELEASEDATE_BY_MONTH,
      "Base de données - Filtre : Date de sortie Par Mois")
MSG_HASH(MENU_ENUM_LABEL_VALUE_DATABASE_CURSOR_LIST_ENTRY_RELEASEDATE_BY_YEAR,
      "Base de données - Filtre : Date de sortie Par Année")
MSG_HASH(MENU_ENUM_LABEL_VALUE_DATABASE_CURSOR_LIST_ENTRY_EDGE_MAGAZINE_ISSUE,
      "Base de données - Filtre : Numéro du Magazine Edge")
MSG_HASH(MENU_ENUM_LABEL_VALUE_DATABASE_CURSOR_LIST_ENTRY_EDGE_MAGAZINE_RATING,
      "Base de données - Filtre : Note du Magazine Edge")
MSG_HASH(MENU_ENUM_LABEL_VALUE_DATABASE_CURSOR_LIST_ENTRY_DATABASE_INFO,
      "Info Base de données")
MSG_HASH(MSG_WIFI_SCAN_COMPLETE,
      "Scan des réseaux Wi-Fi terminé.")
MSG_HASH(MSG_SCANNING_WIRELESS_NETWORKS,
      "Scan des réseaux Wi-Fi...")
MSG_HASH(MSG_NETPLAY_LAN_SCAN_COMPLETE,
      "Netplay scan complete.")
MSG_HASH(MSG_NETPLAY_LAN_SCANNING,
      "Recherche des hôtes de jeu en réseau...")
MSG_HASH(MENU_ENUM_SUBLABEL_PAUSE_NONACTIVE,
      "Mettre en pause le jeu lorsque le focus de la fenêtre est perdu.")
MSG_HASH(MENU_ENUM_SUBLABEL_VIDEO_DISABLE_COMPOSITION,
      "Activer ou désactiver le compositeur (Windows seulement).")
MSG_HASH(MENU_ENUM_SUBLABEL_HISTORY_LIST_ENABLE,
      "Activer ou désactiver l'historique pour les jeux, les images, la musique et les vidéos.")
MSG_HASH(MENU_ENUM_SUBLABEL_CONTENT_HISTORY_SIZE,
      "Limiter le nombre d'entrées dans l'historique pour les jeux, les images, la musique et les vidéos.")
MSG_HASH(MENU_ENUM_LABEL_VALUE_INPUT_UNIFIED_MENU_CONTROLS,
      "Contrôles du menu unifiés")
MSG_HASH(MENU_ENUM_SUBLABEL_INPUT_UNIFIED_MENU_CONTROLS,
      "Utiliser les mêmes contrôles à la fois pour le menu et pour le jeu. S'applique au clavier.")
MSG_HASH(MENU_ENUM_SUBLABEL_VIDEO_FONT_ENABLE,
      "Afficher les messages à l'écran.")
MSG_HASH(MENU_ENUM_LABEL_VALUE_NETWORK_USER_REMOTE_ENABLE,
      "Activer la manette réseau pour l'utilisateur %d")
MSG_HASH(MENU_ENUM_LABEL_VALUE_BATTERY_LEVEL_ENABLE,
      "Afficher le niveau de la batterie")
MSG_HASH(MENU_ENUM_LABEL_VALUE_SELECT_FILE,
      "Sélectionner un fichier")
MSG_HASH(MENU_ENUM_LABEL_VALUE_SELECT_FROM_COLLECTION,
      "Sélectionner depuis la collection")
MSG_HASH(MENU_ENUM_LABEL_VALUE_FILTER,
      "Filtre")
MSG_HASH(MENU_ENUM_LABEL_VALUE_SCALE,
      "Zoom")
MSG_HASH(MENU_ENUM_LABEL_VALUE_NETPLAY_START_WHEN_LOADED,
      "Le jeu en réseau débutera quand un contenu sera chargé.")
MSG_HASH(MENU_ENUM_LABEL_VALUE_NETPLAY_LOAD_CONTENT_MANUALLY,
      "Impossible de trouver un cœur ou un jeu correspondant, procédez à un chargement manuel.")
MSG_HASH(
      MENU_ENUM_LABEL_VALUE_BROWSE_URL_LIST,
      "Parcourir l'URL"
      )
MSG_HASH(
      MENU_ENUM_LABEL_VALUE_BROWSE_URL,
      "Chemin de l'URL"
      )
MSG_HASH(
      MENU_ENUM_LABEL_VALUE_BROWSE_START,
      "Démarrer"
      )
MSG_HASH(MENU_ENUM_LABEL_VALUE_SHADER_PIPELINE_BOKEH,
      "Bokeh")
MSG_HASH(MENU_ENUM_LABEL_VALUE_NETPLAY_REFRESH_ROOMS,
      "Rafraîchir la liste des salons")
MSG_HASH(MENU_ENUM_LABEL_VALUE_NETPLAY_ROOM_NICKNAME,
      "Pseudo : %s")
MSG_HASH(MENU_ENUM_LABEL_VALUE_NETPLAY_ROOM_NICKNAME_LAN,
      "Pseudo (lan): %s")
MSG_HASH(MENU_ENUM_LABEL_VALUE_NETPLAY_COMPAT_CONTENT_FOUND,
      "Contenu compatible trouvé")
MSG_HASH(MENU_ENUM_SUBLABEL_VIDEO_CROP_OVERSCAN,
      "Tronque quelques pixels autour de l'image qui étaient souvent inutilisés par les développeurs et peuvent contenir du bruit.")
MSG_HASH(MENU_ENUM_SUBLABEL_VIDEO_SMOOTH,
      "Applique un léger effet de flou sur l'image pour lisser les pixels. Faible impact sur les performances.")
MSG_HASH(MENU_ENUM_SUBLABEL_VIDEO_FILTER,
      "Applique un filtre vidéo qui tourne sur le CPU. NOTE: Peut avoir un coût élevé sur les performances. Certains filtres ne fonctionnent que sur les cœurs utilisant des couleurs 32bit ou 16bit.")
MSG_HASH(MENU_ENUM_SUBLABEL_CHEEVOS_USERNAME,
      "Renseignez l'identifiant de votre compte Retro Achievements.")
MSG_HASH(MENU_ENUM_SUBLABEL_CHEEVOS_PASSWORD,
      "Renseignez le mot de passe de votre compte Retro Achievements.")
MSG_HASH(MENU_ENUM_SUBLABEL_NETPLAY_NICKNAME,
      "Renseignez votre pseudonyme. Il sera utilisé principalement lors du jeu en réseau.")
MSG_HASH(MENU_ENUM_SUBLABEL_VIDEO_POST_FILTER_RECORD,
      "Capturer l'image après que les filtres (mais pas les shaders) aient été appliqués. Votre vidéo sera aussi jolie que ce que vous voyez à l'écran.")
MSG_HASH(MENU_ENUM_SUBLABEL_CORE_LIST,
      "Sélectionner le cœur à utiliser.")
MSG_HASH(MENU_ENUM_SUBLABEL_LOAD_CONTENT_LIST,
      "Sélectionner le contenu à démarrer.")
MSG_HASH(MENU_ENUM_SUBLABEL_NETWORK_INFORMATION,
      "Affiche les interfaces réseau et adresses IP associées.")
MSG_HASH(MENU_ENUM_SUBLABEL_SYSTEM_INFORMATION,
      "Affiche les informations spécifique à votre système.")
MSG_HASH(MENU_ENUM_SUBLABEL_QUIT_RETROARCH,
      "Quitter le programe.")
MSG_HASH(MENU_ENUM_SUBLABEL_VIDEO_WINDOW_WIDTH,
      "Set the custom width size for the display window. Leaving it at 0 will attempt to scale the window as large as possible.")
MSG_HASH(MENU_ENUM_SUBLABEL_VIDEO_WINDOW_HEIGHT,
      "Set the custom height size for the display window. Leaving it at 0 will attempt to scale the window as large as possible.")
MSG_HASH(MENU_ENUM_SUBLABEL_VIDEO_FULLSCREEN_X,
      "Set the custom width size for the non-windowed fullscreen mode. Leaving it at 0 will use the desktop resolution.")
MSG_HASH(MENU_ENUM_SUBLABEL_VIDEO_FULLSCREEN_Y,
      "Set the custom height size for the non-windowed fullscreen mode. Leaving it at 0 will use the desktop resolution")
MSG_HASH(MENU_ENUM_SUBLABEL_VIDEO_MESSAGE_POS_X,
      "Specify custom X axis position for onscreen text.")
MSG_HASH(MENU_ENUM_SUBLABEL_VIDEO_MESSAGE_POS_Y,
      "Specify custom Y axis position for onscreen text.")
MSG_HASH(MENU_ENUM_SUBLABEL_VIDEO_FONT_SIZE,
      "Spécifier la taille de la police en points.")
MSG_HASH(MENU_ENUM_SUBLABEL_INPUT_OVERLAY_HIDE_IN_MENU,
      "Cacher l'overlay quand vous êtes dans le menu. Il sera actif uniquement dans les jeux.")
MSG_HASH(
      MENU_ENUM_SUBLABEL_CONTENT_COLLECTION_LIST,
      "Les contenus scannés apparaitront ici."
      )
MSG_HASH(
      MENU_ENUM_SUBLABEL_VIDEO_SCALE_INTEGER,
      "Only scales video in integer steps. The base size depends on system-reported geometry and aspect ratio. If 'Force Aspect' is not set, X/Y will be integer scaled independently."
      )
MSG_HASH(
      MENU_ENUM_SUBLABEL_VIDEO_GPU_SCREENSHOT,
      "Screenshots output of GPU shaded material if available."
      )
MSG_HASH(
      MENU_ENUM_SUBLABEL_VIDEO_ROTATION,
      "Forces a certain rotation of the screen. The rotation is added to rotations which the core sets."
      )
MSG_HASH(
      MENU_ENUM_SUBLABEL_VIDEO_FORCE_SRGB_DISABLE,
      "Forcibly disable sRGB FBO support. Some Intel OpenGL drivers on Windows have video problems with sRGB FBO support if this is enabled. Enabling this can work around it."
      )
MSG_HASH(
      MENU_ENUM_SUBLABEL_VIDEO_FULLSCREEN,
      "Démarrer en plein écran. Peut être changé à n'importe quel moment."
      )
MSG_HASH(
      MENU_ENUM_SUBLABEL_VIDEO_WINDOWED_FULLSCREEN,
      "If fullscreen, prefer using a windowed fullscreen mode."
      )
MSG_HASH(
      MENU_ENUM_SUBLABEL_VIDEO_GPU_RECORD,
      "Records output of GPU shaded material if available."
      )
MSG_HASH(
      MENU_ENUM_SUBLABEL_SAVESTATE_AUTO_INDEX,
      "When making a savestate, save state index is automatically increased before it is saved. When loading content, the index will be set to the highest existing index."
      )
MSG_HASH(
      MENU_ENUM_SUBLABEL_BLOCK_SRAM_OVERWRITE,
      "Block Save RAM from being overwritten when loading save states. Might potentially lead to buggy games."
      )
MSG_HASH(
      MENU_ENUM_SUBLABEL_FASTFORWARD_RATIO,
      "The maximum rate at which content will be run when using fast forward (e.g., 5.0x for 60 fps content = 300 fps cap). If set to 0.0x, fastforward ratio is unlimited (no FPS cap)."
      )
MSG_HASH(
      MENU_ENUM_SUBLABEL_SLOWMOTION_RATIO,
      "When in slow motion, content will slow down by the factor specified/set."
      )
MSG_HASH(
      MENU_ENUM_SUBLABEL_REWIND_ENABLE,
      "Enable rewinding. This will take a performance hit when playing."
      )
MSG_HASH(
      MENU_ENUM_SUBLABEL_REWIND_GRANULARITY,
      "When rewinding a defined number of frames, you can rewind several frames at a time, increasing the rewind speed."
      )
MSG_HASH(
      MENU_ENUM_SUBLABEL_LIBRETRO_LOG_LEVEL,
      "Sets log level for cores. If a log level issued by a core is below this value, it is ignored."
      )
MSG_HASH(
      MENU_ENUM_SUBLABEL_PERFCNT_ENABLE,
      "Enable performance counters for RetroArch (and cores)."
      )
MSG_HASH(
      MENU_ENUM_SUBLABEL_SAVESTATE_AUTO_SAVE,
      "Automatically makes a savestate at the end of RetroArch's runtime. RetroArch will automatically load this savestate if 'Auto Load State' is enabled."
      )
MSG_HASH(
      MENU_ENUM_SUBLABEL_SAVESTATE_AUTO_LOAD,
      "Automatically load the auto save state on startup."
      )
MSG_HASH(
      MENU_ENUM_SUBLABEL_SAVESTATE_THUMBNAIL_ENABLE,
      "Show thumbnails of save states inside the menu."
      )
MSG_HASH(
      MENU_ENUM_SUBLABEL_AUTOSAVE_INTERVAL,
      "Autosaves the non-volatile Save RAM at a regular interval. This is disabled by default unless set otherwise. The interval is measured in seconds. A value of 0 disables autosave."
      )
MSG_HASH(
      MENU_ENUM_SUBLABEL_INPUT_REMAP_BINDS_ENABLE,
      "If enabled, overrides the input binds with the remapped binds set for the current core."
      )
MSG_HASH(
      MENU_ENUM_SUBLABEL_INPUT_AUTODETECT_ENABLE,
      "Enable input auto-detection. Will attempt to autoconfigure joypads, Plug-and-Play style."
      )
MSG_HASH(
      MENU_ENUM_SUBLABEL_MENU_INPUT_SWAP_OK_CANCEL,
      "Swap buttons for OK/Cancel. Disabled is the Japanese button orientation, enabled is the western orientation."
      )
MSG_HASH(
      MENU_ENUM_SUBLABEL_PAUSE_LIBRETRO,
      "If disabled, the content will keep running in the background when RetroArch's menu is toggled."
      )
MSG_HASH(
      MENU_ENUM_SUBLABEL_VIDEO_DRIVER,
      "Pilote vidéo à utiliser."
      )
MSG_HASH(
      MENU_ENUM_SUBLABEL_AUDIO_DRIVER,
      "Pilote audio à utiliser."
      )
MSG_HASH(
      MENU_ENUM_SUBLABEL_INPUT_DRIVER,
      "Input driver to use. Depending on the video driver, it might force a different input driver."
      )
MSG_HASH(
      MENU_ENUM_SUBLABEL_JOYPAD_DRIVER,
      "Pilote manette à utiliser."
      )
MSG_HASH(
      MENU_ENUM_SUBLABEL_AUDIO_RESAMPLER_DRIVER,
      "Audio resampler driver to use."
      )
MSG_HASH(
      MENU_ENUM_SUBLABEL_CAMERA_DRIVER,
      "Pilote de caméra à utiliser."
      )
MSG_HASH(
      MENU_ENUM_SUBLABEL_LOCATION_DRIVER,
      "Pilote de géolocalisation à utiliser."
      )
MSG_HASH(
      MENU_ENUM_SUBLABEL_MENU_DRIVER,
      "Pilote de menu, contrôle l'apparence et le comportement du menu."
      )
MSG_HASH(
      MENU_ENUM_SUBLABEL_RECORD_DRIVER,
      "Pilote d'enregistrement à utiliser."
      )
MSG_HASH(
      MENU_ENUM_SUBLABEL_WIFI_DRIVER,
      "Pilote Wi-Fi à utiliser."
      )
MSG_HASH(
      MENU_ENUM_SUBLABEL_NAVIGATION_BROWSER_FILTER_SUPPORTED_EXTENSIONS_ENABLE,
      "Filter files being shown in filebrowser by supported extensions."
      )
MSG_HASH(
      MENU_ENUM_SUBLABEL_MENU_WALLPAPER,
      "Sélectionner un fond d'écran pour le menu."
      )
MSG_HASH(
      MENU_ENUM_SUBLABEL_DYNAMIC_WALLPAPER,
      "Afficher un fond d'écran différent pour chaque onglet."
      )
MSG_HASH(
      MENU_ENUM_SUBLABEL_AUDIO_DEVICE,
      "Override the default audio device the audio driver uses. This is driver dependent."
      )
MSG_HASH(
      MENU_ENUM_SUBLABEL_AUDIO_DSP_PLUGIN,
      "Audio DSP plugin that processes audio before it's sent to the driver."
      )
MSG_HASH(
      MENU_ENUM_SUBLABEL_AUDIO_OUTPUT_RATE,
      "Fréquence de la sortie audio."
      )
MSG_HASH(
      MENU_ENUM_SUBLABEL_OVERLAY_OPACITY,
      "L'opacité globale de l'overlay."
      )
MSG_HASH(
      MENU_ENUM_SUBLABEL_OVERLAY_SCALE,
      "Échelle globale de l'overlay."
      )
MSG_HASH(
      MENU_ENUM_SUBLABEL_INPUT_OVERLAY_ENABLE,
      "Activer l'overlay."
      )
MSG_HASH(
      MENU_ENUM_SUBLABEL_OVERLAY_PRESET,
      "Sélectionner un overlay depuis le navigateur de fichiers."
      )
MSG_HASH(
      MENU_ENUM_SUBLABEL_NETPLAY_IP_ADDRESS,
      "L'adresse IP de l'hôte auquel se connecter."
      )
MSG_HASH(
      MENU_ENUM_SUBLABEL_NETPLAY_TCP_UDP_PORT,
      "Le port de l'adresse IP de l'hôte. Peut être un port TCP ou UDP."
      )
MSG_HASH(
      MENU_ENUM_SUBLABEL_NETPLAY_PASSWORD,
      "Le mot de passe pour se connecter à l'hôte de jeu en réseau. Utilisé seulement en mode hôte."
      )
MSG_HASH(
      MENU_ENUM_SUBLABEL_NETPLAY_PUBLIC_ANNOUNCE,
      "Pour annoncer vos parties en réseau publiquement. Si désactivé, les clients devront se connecter manuellement au lieu de passer par les salons."
      )
MSG_HASH(
      MENU_ENUM_SUBLABEL_NETPLAY_SPECTATE_PASSWORD,
      "Mot de passe pour les spectateurs. Utilisé seulement en mode hôte."
      )
MSG_HASH(
      MENU_ENUM_SUBLABEL_NETPLAY_START_AS_SPECTATOR,
      "Utiliser le mode spectateur pour le jeu en réseau."
      )
MSG_HASH(
      MENU_ENUM_SUBLABEL_NETPLAY_ALLOW_SLAVES,
      "Whether to allow connections in slave mode. Slave-mode clients require very little processing power on either side, but will suffer significantly from network latency."
      )
MSG_HASH(
      MENU_ENUM_SUBLABEL_NETPLAY_REQUIRE_SLAVES,
      "Whether to disallow connections not in slave mode. Not recommended except for very fast networks with very weak machines."
      )
MSG_HASH(
      MENU_ENUM_SUBLABEL_NETPLAY_STATELESS_MODE,
      "Whether to run netplay in a mode not requiring save states. If set to true, a very fast network is required, but no rewinding is performed, so there will be no netplay jitter."
      )
MSG_HASH(
      MENU_ENUM_SUBLABEL_NETPLAY_CHECK_FRAMES,
      "The frequency in frames with which netplay will verify that the host and client are in sync."
      )
MSG_HASH(
      MENU_ENUM_SUBLABEL_NETPLAY_NAT_TRAVERSAL,
      "When hosting, attempt to listen for connections from the public Internet, using UPnP or similar technologies to escape LANs."
      )
MSG_HASH(
      MENU_ENUM_SUBLABEL_STDIN_CMD_ENABLE,
      "Activer les commandes sur l'entrée standard."
      )
MSG_HASH(
      MENU_ENUM_SUBLABEL_MOUSE_ENABLE,
      "Pour contrôler le menu à la souris."
      )
MSG_HASH(
      MENU_ENUM_SUBLABEL_POINTER_ENABLE,
      "Pour contrôler le menu au pavé tactile ou à l'écran tactile."
      )
MSG_HASH(
      MENU_ENUM_SUBLABEL_THUMBNAILS,
      "Le type de vignettes à afficher."
      )
MSG_HASH(
      MENU_ENUM_SUBLABEL_TIMEDATE_ENABLE,
      "Affiche la date et l'heure actuelle dans le menu."
      )
MSG_HASH(
      MENU_ENUM_SUBLABEL_BATTERY_LEVEL_ENABLE,
      "Affiche le niveau de la batterie et si la batterie est en charge dans le menu."
      )
MSG_HASH(
      MENU_ENUM_SUBLABEL_NAVIGATION_WRAPAROUND,
      "Retour du curseur au début ou à la fin de la liste quand les limites sont atteintes."
      )
MSG_HASH(
      MENU_ENUM_SUBLABEL_NETPLAY_ENABLE_HOST,
      "Utiliser le mode hôte (serveur) pour le jeu en réseau."
      )
MSG_HASH(MENU_ENUM_SUBLABEL_NETPLAY_ENABLE_CLIENT,
      "Utiliser le mode client pour le jeu en réseau.")
MSG_HASH(MENU_ENUM_SUBLABEL_NETPLAY_DISCONNECT,
      "Se déconnecter de la session de jeu en réseau active.")
MSG_HASH(MENU_ENUM_SUBLABEL_SCAN_DIRECTORY,
      "Analyse récursivement un dossier pour y trouver des contenus compatibles qui seront ajoutés dans des playlists.")
MSG_HASH(MENU_ENUM_SUBLABEL_SCAN_FILE,
      "Analyse un fichier pour vérifier s'il est compatible et l'ajouter à une playlist.")
MSG_HASH(MENU_ENUM_SUBLABEL_VIDEO_SWAP_INTERVAL,
      "Uses a custom swap interval for Vsync. Set this to effectively halve monitor refresh rate."
      )
MSG_HASH(MENU_ENUM_SUBLABEL_SORT_SAVEFILES_ENABLE,
      "Sort save files in folders named after the core used."
      )
MSG_HASH(MENU_ENUM_SUBLABEL_SORT_SAVESTATES_ENABLE,
      "Sort save states in folders named after the core used."
      )
MSG_HASH(MENU_ENUM_SUBLABEL_NETPLAY_CLIENT_SWAP_INPUT,
      "When being client over netplay, use keybinds for Player 1.")
MSG_HASH(MENU_ENUM_SUBLABEL_CORE_UPDATER_BUILDBOT_URL,
      "URL to core updater directory on the Libretro buildbot.")
MSG_HASH(MENU_ENUM_SUBLABEL_BUILDBOT_ASSETS_URL,
      "URL to assets updater directory on the Libretro buildbot.")
MSG_HASH(MENU_ENUM_SUBLABEL_CORE_UPDATER_AUTO_EXTRACT_ARCHIVE,
      "After downloading, automatically extract files contained in the downloaded archives."
      )
MSG_HASH(MENU_ENUM_SUBLABEL_NETPLAY_REFRESH_ROOMS,
      "Rafraîchir la liste des salons.")
MSG_HASH(MENU_ENUM_SUBLABEL_DELETE_ENTRY,
      "Supprimer cette entrée de la playlist.")
MSG_HASH(MENU_ENUM_SUBLABEL_INFORMATION,
      "En savoir plus sur ce contenu.")
MSG_HASH(MENU_ENUM_SUBLABEL_RUN,
      "Démarrer le contenu.")
MSG_HASH(MENU_ENUM_SUBLABEL_MENU_FILE_BROWSER_SETTINGS,
      "Ajuster les réglages du navigateur de fichiers.")
MSG_HASH(
      MENU_ENUM_SUBLABEL_AUTO_REMAPS_ENABLE,
      "Enable customized controls by default at startup."
      )
MSG_HASH(
      MENU_ENUM_SUBLABEL_AUTO_OVERRIDES_ENABLE,
      "Enable customized configuration by default at startup."
      )
MSG_HASH(MENU_ENUM_SUBLABEL_GAME_SPECIFIC_OPTIONS,
      "Enable customized core options by default at startup.")
MSG_HASH(MENU_ENUM_SUBLABEL_CORE_ENABLE,
      "Shows current core name inside menu.")
MSG_HASH(MENU_ENUM_SUBLABEL_DATABASE_MANAGER,
      "View databases.")
MSG_HASH(MENU_ENUM_SUBLABEL_CURSOR_MANAGER,
      "View previous searches.")
MSG_HASH(MENU_ENUM_SUBLABEL_TAKE_SCREENSHOT,
      "Captures an image of the screen.")
MSG_HASH(
      MENU_ENUM_SUBLABEL_CLOSE_CONTENT,
      "Closes the current content. Any unsaved changes might be lost."
      )
MSG_HASH(MENU_ENUM_SUBLABEL_LOAD_STATE,
      "Load a saved state from the currently selected slot.")
MSG_HASH(MENU_ENUM_SUBLABEL_SAVE_STATE,
      "Save a state to the currently selected slot.")
MSG_HASH(MENU_ENUM_SUBLABEL_RESUME,
      "Resume the currently running content and leave the Quick Menu.")
MSG_HASH(MENU_ENUM_SUBLABEL_RESUME_CONTENT,
      "Resume the currently running content and leave the Quick Menu.")
MSG_HASH(MENU_ENUM_SUBLABEL_STATE_SLOT,
      "Changes the currently selected state slot.")
MSG_HASH(MENU_ENUM_SUBLABEL_UNDO_LOAD_STATE,
      "If a state was loaded, content will go back to the state prior to loading.")
MSG_HASH(MENU_ENUM_SUBLABEL_UNDO_SAVE_STATE,
      "If a state was overwritten, it will roll back to the previous save state.")
MSG_HASH(
      MENU_ENUM_SUBLABEL_ACCOUNTS_RETRO_ACHIEVEMENTS,
      "Retro Achievements service. For more information, visit http://retroachievements.org"
      )
MSG_HASH(
      MENU_ENUM_SUBLABEL_ACCOUNTS_LIST,
      "Manages currently configured accounts."
      )
MSG_HASH(MENU_ENUM_SUBLABEL_INPUT_META_REWIND,
      "Manages rewind settings.")
MSG_HASH(MENU_ENUM_SUBLABEL_RESTART_CONTENT,
      "Restarts the content from the beginning.")
MSG_HASH(MENU_ENUM_SUBLABEL_SAVE_CURRENT_CONFIG_OVERRIDE_CORE,
      "Saves an override configuration file which will apply for all content loaded with this core. Will take precedence over the main configuration.")
MSG_HASH(MENU_ENUM_SUBLABEL_SAVE_CURRENT_CONFIG_OVERRIDE_GAME,
      "Saves an override configuration file which will apply for the current content only. Will take precedence over the main configuration.")
MSG_HASH(MENU_ENUM_SUBLABEL_CORE_CHEAT_OPTIONS,
      "Set up cheat codes.")
MSG_HASH(MENU_ENUM_SUBLABEL_SHADER_OPTIONS,
      "Set up shaders to visually augment the image.")
MSG_HASH(MENU_ENUM_SUBLABEL_CORE_INPUT_REMAPPING_OPTIONS,
      "Change the controls for the currently running content.")
MSG_HASH(MENU_ENUM_SUBLABEL_CORE_OPTIONS,
      "Change the options for the currently running content.")
MSG_HASH(MENU_ENUM_SUBLABEL_SHOW_ADVANCED_SETTINGS,
      "Show advanced settings for power users (hidden by default).")
MSG_HASH(MENU_ENUM_SUBLABEL_THREADED_DATA_RUNLOOP_ENABLE,
      "Perform tasks on a separate thread.")
MSG_HASH(MENU_ENUM_SUBLABEL_PLAYLIST_ENTRY_REMOVE,
      "Allow the user to remove entries from collections.")
MSG_HASH(MENU_ENUM_SUBLABEL_SYSTEM_DIRECTORY,
      "Sets the System directory. Cores can query for this directory to load BIOSes, system-specific configs, etc.")
MSG_HASH(MENU_ENUM_SUBLABEL_RGUI_BROWSER_DIRECTORY,
      "Sets start directory for the filebrowser.")
MSG_HASH(
      MENU_ENUM_SUBLABEL_CONTENT_DIR,
      "Usually set by developers who bundle libretro/RetroArch apps to point to assets."
      )
MSG_HASH(MENU_ENUM_SUBLABEL_DYNAMIC_WALLPAPERS_DIRECTORY,
      "Directory to store wallpapers dynamically loaded by the menu depending on context.")
MSG_HASH(MENU_ENUM_SUBLABEL_THUMBNAILS_DIRECTORY,
      "Supplementary thumbnails (boxarts/misc. images, etc.) are stored here."
      )
MSG_HASH(MENU_ENUM_SUBLABEL_RGUI_CONFIG_DIRECTORY,
      "Sets start directory for menu configuration browser.")
MSG_HASH(MENU_ENUM_SUBLABEL_NETPLAY_INPUT_LATENCY_FRAMES_MIN,
      "The number of frames of input latency for netplay to use to hide network latency. Reduces jitter and makes netplay less CPU-intensive, at the expense of noticeable input lag.")
MSG_HASH(MENU_ENUM_SUBLABEL_NETPLAY_INPUT_LATENCY_FRAMES_RANGE,
      "The range of frames of input latency that may be used to hide network latency. Reduces jitter and makes netplay less CPU-intensive, at the expense of unpredictable input lag.")
MSG_HASH(MENU_ENUM_SUBLABEL_DISK_CYCLE_TRAY_STATUS,
      "Cycle the current disk. If the disk is inserted, it will eject the disk. If the disk has not been inserted, it will be inserted. ")
MSG_HASH(MENU_ENUM_SUBLABEL_DISK_INDEX,
      "Change the disk index.")
MSG_HASH(MENU_ENUM_SUBLABEL_DISK_OPTIONS,
      "Disk image management.")
MSG_HASH(MENU_ENUM_SUBLABEL_DISK_IMAGE_APPEND,
      "Select a disk image to insert.")
MSG_HASH(MENU_ENUM_SUBLABEL_MENU_ENUM_THROTTLE_FRAMERATE,
      "Makes sure the framerate is capped while inside the menu.")
MSG_HASH(MENU_ENUM_SUBLABEL_XMB_THEME,
      "Select a different theme for the icon. Changes will take effect after you restart the program.")
MSG_HASH(MENU_ENUM_SUBLABEL_XMB_SHADOWS_ENABLE,
      "Enable drop shadows for all icons. This will have a minor performance hit.")
MSG_HASH(MENU_ENUM_SUBLABEL_MATERIALUI_MENU_COLOR_THEME,
      "Select a different background color gradient theme.")
MSG_HASH(MENU_ENUM_SUBLABEL_MENU_WALLPAPER_OPACITY,
      "Modify the opacity of the background wallpaper.")
MSG_HASH(MENU_ENUM_SUBLABEL_XMB_MENU_COLOR_THEME,
      "Select a different background color gradient theme.")
MSG_HASH(MENU_ENUM_SUBLABEL_XMB_RIBBON_ENABLE,
      "Select an animated background effect. Can be GPU-intensive depending on the effect. If performance is unsatisfactory, either turn this off or revert to a simpler effect.")
MSG_HASH(MENU_ENUM_SUBLABEL_XMB_FONT,
      "Select a different main font to be used by the menu.")
MSG_HASH(MENU_ENUM_SUBLABEL_XMB_SHOW_IMAGES,
      "Affiche l'onglet des images dans le menu principal.")
MSG_HASH(MENU_ENUM_SUBLABEL_XMB_SHOW_MUSIC,
      "Affiche l'onglet des musiques dans le menu principal.")
MSG_HASH(MENU_ENUM_SUBLABEL_XMB_SHOW_VIDEO,
      "Affiche l'onglet des vidéos dans le menu principal.")
MSG_HASH(MENU_ENUM_SUBLABEL_XMB_SHOW_NETPLAY,
      "Affiche l'onglet de jeu en réseau dans le menu principal.")
MSG_HASH(MENU_ENUM_SUBLABEL_XMB_SHOW_SETTINGS,
      "Affiche l'onglet ces réglages dans le menu principal.")
MSG_HASH(MENU_ENUM_SUBLABEL_XMB_SHOW_HISTORY,
      "Affiche l'onglet de l'historique dans le menu principal.")
MSG_HASH(MENU_ENUM_SUBLABEL_XMB_SHOW_ADD,
      "Show the import content tab inside the main menu.")
MSG_HASH(MENU_ENUM_SUBLABEL_RGUI_SHOW_START_SCREEN,
      "Show startup screen in menu. This is automatically set to false after the program starts for the first time.")
MSG_HASH(MENU_ENUM_SUBLABEL_MATERIALUI_MENU_HEADER_OPACITY,
      "Modify the opacity of the header graphic.")
MSG_HASH(MENU_ENUM_SUBLABEL_MATERIALUI_MENU_FOOTER_OPACITY,
      "Modify the opacity of the footer graphic.")
MSG_HASH(MENU_ENUM_SUBLABEL_DPI_OVERRIDE_ENABLE,
      "The menu normally scales itself dynamically. If you want to set a specific scaling size instead, enable this.")
MSG_HASH(MENU_ENUM_SUBLABEL_DPI_OVERRIDE_VALUE,
      "Set the custom scaling size here. NOTE: You have to enable 'DPI Override' for this scaling size to take effect.")
MSG_HASH(MENU_ENUM_SUBLABEL_CORE_ASSETS_DIRECTORY,
      "Save all downloaded files to this directory.")
MSG_HASH(MENU_ENUM_SUBLABEL_INPUT_REMAPPING_DIRECTORY,
      "Save all remapped controls to this directory.")
MSG_HASH(MENU_ENUM_SUBLABEL_LIBRETRO_DIR_PATH,
      "Directory where the program searches for content/cores.")
MSG_HASH(MENU_ENUM_SUBLABEL_LIBRETRO_INFO_PATH,
      "Application/core information files are stored here.")
MSG_HASH(MENU_ENUM_SUBLABEL_JOYPAD_AUTOCONFIG_DIR,
      "If a joypad is plugged in, that joypad will be autoconfigured if a config file corresponding to it is present inside this directory.")
MSG_HASH(MENU_ENUM_SUBLABEL_PLAYLIST_DIRECTORY,
      "Save all collections to this directory.")
MSG_HASH(
      MENU_ENUM_SUBLABEL_CACHE_DIRECTORY,
      "If set to a directory, content which is temporarily extracted (e.g. from archives) will be extracted to this directory."
      )
MSG_HASH(MENU_ENUM_SUBLABEL_CURSOR_DIRECTORY,
      "Saved queries are stored to this directory.")
MSG_HASH(
      MENU_ENUM_SUBLABEL_CONTENT_DATABASE_DIRECTORY,
      "Databases are stored to this directory."
      )
MSG_HASH(
      MENU_ENUM_SUBLABEL_ASSETS_DIRECTORY,
      "This location is queried by default when menu interfaces try to look for loadable assets, etc."
      )
MSG_HASH(MENU_ENUM_SUBLABEL_SAVEFILE_DIRECTORY,
      "Save all save files to this directory. If not set, will try to save inside the content file's working directory.")
MSG_HASH(MENU_ENUM_SUBLABEL_SAVESTATE_DIRECTORY,
      "Save all save states to this directory. If not set, will try to save inside the content file's working directory.")
MSG_HASH(MENU_ENUM_SUBLABEL_SCREENSHOT_DIRECTORY,
      "Directory to dump screenshots to.")
MSG_HASH(MENU_ENUM_SUBLABEL_OVERLAY_DIRECTORY,
      "Defines a directory where overlays are kept for easy access.")
MSG_HASH(
      MENU_ENUM_SUBLABEL_CHEAT_DATABASE_PATH,
      "Cheat files are kept here."
      )
MSG_HASH(
      MENU_ENUM_SUBLABEL_AUDIO_FILTER_DIR,
      "Directory where audio DSP filter files are kept."
      )
MSG_HASH(
      MENU_ENUM_SUBLABEL_VIDEO_FILTER_DIR,
      "Directory where CPU-based video filter files are kept."
      )
MSG_HASH(MENU_ENUM_SUBLABEL_VIDEO_SHADER_DIR,
      "Defines a directory where GPU-based video shader files are kept for easy access.")
MSG_HASH(MENU_ENUM_SUBLABEL_RECORDING_OUTPUT_DIRECTORY,
      "Recordings will be dumped to this directory.")
MSG_HASH(MENU_ENUM_SUBLABEL_RECORDING_CONFIG_DIRECTORY,
      "Recording configurations will be kept here.")
MSG_HASH(MENU_ENUM_SUBLABEL_VIDEO_FONT_PATH,
      "Select a different font for onscreen notifications.")
MSG_HASH(MENU_ENUM_SUBLABEL_SHADER_APPLY_CHANGES,
      "Changes to the shader configuration will take effect immediately. Use this if you changed the amount of shader passes, filtering, FBO scale, etc.")
MSG_HASH(
      MENU_ENUM_SUBLABEL_VIDEO_SHADER_NUM_PASSES,
      "Increase or decrease the amount of shader pipeline passes. You can bind a separate shader to each pipeline pass and configure its scale and filtering."
      )
MSG_HASH(MENU_ENUM_SUBLABEL_VIDEO_SHADER_PRESET,
      "Load a shader preset. The shader pipeline will be automatically set-up.")
MSG_HASH(MENU_ENUM_SUBLABEL_VIDEO_SHADER_PRESET_SAVE_AS,
      "Save the current shader settings as a new shader preset.")
MSG_HASH(MENU_ENUM_SUBLABEL_VIDEO_SHADER_PRESET_SAVE_CORE,
      "Save the current shader settings as the default settings for this application/core.")
MSG_HASH(MENU_ENUM_SUBLABEL_VIDEO_SHADER_PRESET_SAVE_GAME,
      "Save the current shader settings as the default settings for the content.")
MSG_HASH(MENU_ENUM_SUBLABEL_VIDEO_SHADER_PARAMETERS,
      "Modifies the current shader directly. Changes will not be saved to the preset file.")
MSG_HASH(MENU_ENUM_SUBLABEL_VIDEO_SHADER_PRESET_PARAMETERS,
      "Modifies the shader preset itself currently used in the menu.")
MSG_HASH(
      MENU_ENUM_SUBLABEL_CHEAT_NUM_PASSES,
      "Increase or decrease the amount of cheats."
      )
MSG_HASH(MENU_ENUM_SUBLABEL_CHEAT_APPLY_CHANGES,
      "Cheat changes will take effect immediately.")
MSG_HASH(
      MENU_ENUM_SUBLABEL_CHEAT_FILE_LOAD,
      "Load a cheat file."
      )
MSG_HASH(
      MENU_ENUM_SUBLABEL_CHEAT_FILE_SAVE_AS,
      "Save current cheats as a save file."
      )
MSG_HASH(MENU_ENUM_SUBLABEL_CONTENT_SETTINGS,
      "Quickly access all relevant in-game settings.")
MSG_HASH(MENU_ENUM_SUBLABEL_CORE_INFORMATION,
      "View information pertaining to the application/core.")
MSG_HASH(MENU_ENUM_SUBLABEL_VIDEO_ASPECT_RATIO,
      "Floating point value for video aspect ratio (width / height), used if the Aspect Ratio is set to 'Config'.")
MSG_HASH(MENU_ENUM_SUBLABEL_VIDEO_VIEWPORT_CUSTOM_HEIGHT,
      "Custom viewport height that is used if the Aspect Ratio is set to 'Custom'.")
MSG_HASH(MENU_ENUM_SUBLABEL_VIDEO_VIEWPORT_CUSTOM_WIDTH,
      "Custom viewport width that is used if the Aspect Ratio is set to 'Custom'.")
MSG_HASH(MENU_ENUM_SUBLABEL_VIDEO_VIEWPORT_CUSTOM_X,
      "Custom viewport offset used for defining the X-axis position of the viewport. These are ignored if 'Integer Scale' is enabled. It will be automatically centered then.")
MSG_HASH(MENU_ENUM_SUBLABEL_VIDEO_VIEWPORT_CUSTOM_Y,
      "Custom viewport offset used for defining the Y-axis position of the viewport. These are ignored if 'Integer Scale' is enabled. It will be automatically centered then.")
MSG_HASH(MENU_ENUM_LABEL_VALUE_NETPLAY_USE_MITM_SERVER,
      "Use Relay Server")
MSG_HASH(MENU_ENUM_SUBLABEL_NETPLAY_USE_MITM_SERVER,
      "Forward netplay connections through a man-in-the-middle server. Useful if the host is behind a firewall or has NAT/UPnP problems.")
MSG_HASH(MENU_ENUM_LABEL_VALUE_ADD_TO_MIXER,
      "Add to mixer")
MSG_HASH(MENU_ENUM_LABEL_VALUE_ADD_TO_MIXER_AND_COLLECTION,
      "Add to mixer")
MSG_HASH(MENU_ENUM_LABEL_VALUE_FILTER_BY_CURRENT_CORE,
      "Filter by current core")
MSG_HASH(
      MSG_AUDIO_MIXER_VOLUME,
      "Global audio mixer volume"
      )
MSG_HASH(
      MENU_ENUM_SUBLABEL_AUDIO_MIXER_VOLUME,
      "Global audio mixer volume (in dB). 0 dB is normal volume, and no gain is applied."
      )
MSG_HASH(
      MENU_ENUM_LABEL_VALUE_AUDIO_MIXER_VOLUME,
      "Audio Mixer Volume Level (dB)"
      )
MSG_HASH(
      MENU_ENUM_LABEL_VALUE_AUDIO_MIXER_MUTE,
      "Audio Mixer Mute"
      )
MSG_HASH(MENU_ENUM_SUBLABEL_AUDIO_MIXER_MUTE,
      "Mute/unmute mixer audio.")
MSG_HASH(MENU_ENUM_LABEL_MENU_SHOW_ONLINE_UPDATER,
      "Show Online Updater")
MSG_HASH(MENU_ENUM_SUBLABEL_MENU_SHOW_ONLINE_UPDATER,
      "Show/hide the 'Online Updater' option.")
MSG_HASH(MENU_ENUM_LABEL_VALUE_MENU_SHOW_CORE_UPDATER,
      "Afficher les mises à jour des cœurs")
MSG_HASH(MENU_ENUM_SUBLABEL_MENU_SHOW_CORE_UPDATER,
      "Show/hide the ability to update cores (and core info files).")
MSG_HASH(MSG_PREPARING_FOR_CONTENT_SCAN,
      "Preparing for content scan...")
MSG_HASH(MENU_ENUM_LABEL_VALUE_CORE_DELETE,
      "Delete core")
MSG_HASH(MENU_ENUM_SUBLABEL_CORE_DELETE,
      "Remove this core from disk.")
MSG_HASH(MENU_ENUM_LABEL_VALUE_RENAME_ENTRY,
      "Rename the title of the entry.")
MSG_HASH(MENU_ENUM_LABEL_RENAME_ENTRY,
      "Rename")
MSG_HASH(MENU_ENUM_LABEL_VALUE_MENU_FRAMEBUFFER_OPACITY,
      "Framebuffer Opacity")
MSG_HASH(MENU_ENUM_SUBLABEL_MENU_FRAMEBUFFER_OPACITY,
      "Modify the opacity of the framebuffer.")
MSG_HASH(MENU_ENUM_LABEL_VALUE_GOTO_FAVORITES,
      "Favorites")
MSG_HASH(MENU_ENUM_SUBLABEL_GOTO_FAVORITES,
      "Content which you have added to 'Favorites' will appear here.")
MSG_HASH(MENU_ENUM_LABEL_VALUE_GOTO_MUSIC,
      "Music")
MSG_HASH(MENU_ENUM_SUBLABEL_GOTO_MUSIC,
      "Music which has been previously played will appear here.")
MSG_HASH(MENU_ENUM_LABEL_VALUE_GOTO_IMAGES,
      "Image")
MSG_HASH(MENU_ENUM_SUBLABEL_GOTO_IMAGES,
      "Images which have been previously viewed will appear here.")
MSG_HASH(MENU_ENUM_LABEL_VALUE_GOTO_VIDEO,
      "Video")
MSG_HASH(MENU_ENUM_SUBLABEL_GOTO_VIDEO,
      "Videos which have been previously played will appear here.")
MSG_HASH(MENU_ENUM_LABEL_VALUE_MATERIALUI_ICONS_ENABLE,
      "Menu Icons")
MSG_HASH(MENU_ENUM_SUBLABEL_MATERIALUI_ICONS_ENABLE,
      "Enable/disable the menu icons shown at the lefthand side of the menu entries.")
MSG_HASH(MENU_ENUM_LABEL_VALUE_XMB_MAIN_MENU_ENABLE_SETTINGS,
      "Enable Settings Tab")
MSG_HASH(MENU_ENUM_LABEL_VALUE_XMB_SHOW_SETTINGS_PASSWORD,
      "Set Password For Enabling Settings Tab")
MSG_HASH(MSG_INPUT_ENABLE_SETTINGS_PASSWORD,
      "Enter Password")
MSG_HASH(MSG_INPUT_ENABLE_SETTINGS_PASSWORD_OK,
      "Password correct.")
MSG_HASH(MSG_INPUT_ENABLE_SETTINGS_PASSWORD_NOK,
      "Password incorrect.")
MSG_HASH(MENU_ENUM_SUBLABEL_XMB_MAIN_MENU_ENABLE_SETTINGS,
      "Enables the Settings tab. A restart is required for the tab to appear.")
MSG_HASH(MENU_ENUM_SUBLABEL_XMB_SHOW_SETTINGS_PASSWORD,
      "Supplying a password when hiding the settings tab makes it possible to later restore it from the menu, by going to the Main Menu tab, selecting Enable Settings Tab and entering the password.")
MSG_HASH(MENU_ENUM_SUBLABEL_PLAYLIST_ENTRY_RENAME,
      "Allow the user to rename entries in collections.")
MSG_HASH(MENU_ENUM_LABEL_VALUE_PLAYLIST_ENTRY_RENAME,
      "Allow to rename entries")
MSG_HASH(MENU_ENUM_LABEL_VALUE_MENU_SHOW_LOAD_CORE,
      "Show Load Core")
MSG_HASH(MENU_ENUM_SUBLABEL_MENU_SHOW_LOAD_CORE,
      "Show/hide the 'Load Core' option.")
MSG_HASH(MENU_ENUM_LABEL_VALUE_MENU_SHOW_LOAD_CONTENT,
      "Show Load Content")
MSG_HASH(MENU_ENUM_SUBLABEL_MENU_SHOW_LOAD_CONTENT,
      "Show/hide the 'Load Content' option.")
MSG_HASH(MENU_ENUM_LABEL_VALUE_MENU_SHOW_INFORMATION,
      "Show Information")
MSG_HASH(MENU_ENUM_SUBLABEL_MENU_SHOW_INFORMATION,
      "Show/hide the 'Information' option.")
MSG_HASH(MENU_ENUM_LABEL_VALUE_MENU_SHOW_CONFIGURATIONS,
      "Show Configurations")
MSG_HASH(MENU_ENUM_SUBLABEL_MENU_SHOW_CONFIGURATIONS,
      "Show/hide the 'Configurations' option.")
MSG_HASH(MENU_ENUM_LABEL_VALUE_MENU_SHOW_HELP,
      "Show Help")
MSG_HASH(MENU_ENUM_SUBLABEL_MENU_SHOW_HELP,
      "Show/hide the 'Help' option.")
MSG_HASH(MENU_ENUM_LABEL_VALUE_MENU_SHOW_QUIT_RETROARCH,
      "Show Quit RetroArch")
MSG_HASH(MENU_ENUM_SUBLABEL_MENU_SHOW_QUIT_RETROARCH,
      "Show/hide the 'Quit RetroArch' option.")
MSG_HASH(MENU_ENUM_LABEL_VALUE_MENU_SHOW_REBOOT,
      "Show Reboot")
MSG_HASH(MENU_ENUM_SUBLABEL_MENU_SHOW_REBOOT,
      "Show/hide the 'Reboot' option.")
MSG_HASH(MENU_ENUM_LABEL_VALUE_QUICK_MENU_VIEWS_SETTINGS,
      "Quick Menu")
MSG_HASH(MENU_ENUM_SUBLABEL_QUICK_MENU_VIEWS_SETTINGS,
      "Show or hide elements on the Quick Menu screen.")
MSG_HASH(MENU_ENUM_LABEL_VALUE_QUICK_MENU_SHOW_TAKE_SCREENSHOT,
      "Show Take Screenshot")
MSG_HASH(MENU_ENUM_SUBLABEL_QUICK_MENU_SHOW_TAKE_SCREENSHOT,
      "Show/hide the 'Take Screenshot' option.")
MSG_HASH(MENU_ENUM_LABEL_VALUE_QUICK_MENU_SHOW_SAVE_LOAD_STATE,
      "Show Save/Load State")
MSG_HASH(MENU_ENUM_SUBLABEL_QUICK_MENU_SHOW_SAVE_LOAD_STATE,
      "Show/hide the options for saving/loading state.")
MSG_HASH(MENU_ENUM_LABEL_VALUE_QUICK_MENU_SHOW_UNDO_SAVE_LOAD_STATE,
      "Show Undo Save/Load State")
MSG_HASH(MENU_ENUM_SUBLABEL_QUICK_MENU_SHOW_UNDO_SAVE_LOAD_STATE,
      "Show/hide the options for undoing save/load state.")
MSG_HASH(MENU_ENUM_LABEL_VALUE_QUICK_MENU_SHOW_ADD_TO_FAVORITES,
      "Show Add to Favorites")
MSG_HASH(MENU_ENUM_SUBLABEL_QUICK_MENU_SHOW_ADD_TO_FAVORITES,
      "Show/hide the 'Add to Favorites' option.")
MSG_HASH(MENU_ENUM_LABEL_VALUE_QUICK_MENU_SHOW_OPTIONS,
      "Show Options")
MSG_HASH(MENU_ENUM_SUBLABEL_QUICK_MENU_SHOW_OPTIONS,
      "Show/hide the 'Options' option.")
MSG_HASH(MENU_ENUM_LABEL_VALUE_QUICK_MENU_SHOW_CONTROLS,
      "Show Controls")
MSG_HASH(MENU_ENUM_SUBLABEL_QUICK_MENU_SHOW_CONTROLS,
      "Show/hide the 'Controls' option.")
MSG_HASH(MENU_ENUM_LABEL_VALUE_QUICK_MENU_SHOW_CHEATS,
      "Show Cheats")
MSG_HASH(MENU_ENUM_SUBLABEL_QUICK_MENU_SHOW_CHEATS,
      "Show/hide the 'Cheats' option.")
MSG_HASH(MENU_ENUM_LABEL_VALUE_QUICK_MENU_SHOW_SHADERS,
      "Show Shaders")
MSG_HASH(MENU_ENUM_SUBLABEL_QUICK_MENU_SHOW_SHADERS,
      "Show/hide the 'Shaders' option.")
MSG_HASH(MENU_ENUM_LABEL_VALUE_QUICK_MENU_SHOW_SAVE_CORE_OVERRIDES,
      "Show Save Core Overrides")
MSG_HASH(MENU_ENUM_SUBLABEL_QUICK_MENU_SHOW_SAVE_CORE_OVERRIDES,
      "Show/hide the 'Save Core Overrides' option.")
MSG_HASH(MENU_ENUM_LABEL_VALUE_QUICK_MENU_SHOW_SAVE_GAME_OVERRIDES,
      "Show Save Game Overrides")
MSG_HASH(MENU_ENUM_SUBLABEL_QUICK_MENU_SHOW_SAVE_GAME_OVERRIDES,
      "Show/hide the 'Save Game Overrides' option.")
MSG_HASH(MENU_ENUM_LABEL_VALUE_QUICK_MENU_SHOW_INFORMATION,
      "Show Information")
MSG_HASH(MENU_ENUM_SUBLABEL_QUICK_MENU_SHOW_INFORMATION,
      "Show/hide the 'Information' option.")
MSG_HASH(MENU_ENUM_LABEL_VALUE_MENU_DISABLE_KIOSK_MODE,
      "Disable Kiosk Mode")
MSG_HASH(MENU_ENUM_SUBLABEL_MENU_DISABLE_KIOSK_MODE,
      "Disables kiosk mode. A restart is required for the change to take full effect.")
MSG_HASH(MENU_ENUM_LABEL_VALUE_MENU_ENABLE_KIOSK_MODE,
      "Enable Kiosk Mode")
MSG_HASH(MENU_ENUM_SUBLABEL_MENU_ENABLE_KIOSK_MODE,
      "Protects the setup by hiding all configuration related settings.")
MSG_HASH(MENU_ENUM_LABEL_VALUE_MENU_KIOSK_MODE_PASSWORD,
      "Set Password For Disabling Kiosk Mode")
MSG_HASH(MENU_ENUM_SUBLABEL_MENU_KIOSK_MODE_PASSWORD,
      "Supplying a password when enabling kiosk mode makes it possible to later disable it from the menu, by going to the Main Menu, selecting Disable Kiosk Mode and entering the password.")
MSG_HASH(MSG_INPUT_KIOSK_MODE_PASSWORD,
      "Enter Password")
MSG_HASH(MSG_INPUT_KIOSK_MODE_PASSWORD_OK,
      "Password correct.")
MSG_HASH(MSG_INPUT_KIOSK_MODE_PASSWORD_NOK,
      "Password incorrect.")
MSG_HASH(MENU_ENUM_LABEL_VALUE_AUTOMATICALLY_ADD_CONTENT_TO_PLAYLIST,
      "Automatically add content to playlist")
MSG_HASH(MENU_ENUM_SUBLABEL_AUTOMATICALLY_ADD_CONTENT_TO_PLAYLIST,
      "Automatically scans loaded content so they appear inside playlists.")
MSG_HASH(MSG_SCANNING_OF_FILE_FINISHED,
      "Scanning of file finished")<|MERGE_RESOLUTION|>--- conflicted
+++ resolved
@@ -1718,17 +1718,13 @@
 MSG_HASH(MENU_ENUM_LABEL_VALUE_WIFI_SETTINGS,
       "Wi-Fi")
 MSG_HASH(MENU_ENUM_LABEL_VALUE_XMB_ALPHA_FACTOR,
-<<<<<<< HEAD
       "Transparence du fond")
-=======
-      "XMB : Transparence")
 MSG_HASH(MENU_ENUM_LABEL_VALUE_XMB_FONT_COLOR_RED,
       "Menu Font Red Color")
 MSG_HASH(MENU_ENUM_LABEL_VALUE_XMB_FONT_COLOR_GREEN,
       "Menu Font Green Color")
 MSG_HASH(MENU_ENUM_LABEL_VALUE_XMB_FONT_COLOR_BLUE,
       "Menu Font Blue Color")
->>>>>>> be936e9b
 MSG_HASH(MENU_ENUM_LABEL_VALUE_XMB_FONT,
       "Police du menu")
 MSG_HASH(MENU_ENUM_LABEL_VALUE_XMB_ICON_THEME_CUSTOM,
