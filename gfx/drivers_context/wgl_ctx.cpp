--- conflicted
+++ resolved
@@ -459,17 +459,7 @@
             glFinish();
             wglMakeCurrent(NULL, NULL);
 
-<<<<<<< HEAD
-      if (!video_driver_is_video_cache_context())
-      {
-         if (g_hw_hrc)
-            wglDeleteContext(g_hw_hrc);
-         wglDeleteContext(g_hrc);
-         g_hrc = NULL;
-         g_hw_hrc = NULL;
-      }
-=======
-            if (!video_driver_ctl(RARCH_DISPLAY_CTL_IS_VIDEO_CACHE_CONTEXT, NULL))
+            if (!video_driver_is_video_cache_context())
             {
                if (g_hw_hrc)
                   wglDeleteContext(g_hw_hrc);
@@ -493,7 +483,6 @@
       case GFX_CTX_NONE:
       default:
          break;
->>>>>>> 406f084c
    }
 
    if (window && g_hdc)
@@ -686,16 +675,12 @@
    NULL,
    gfx_ctx_wgl_show_mouse,
    "wgl",
-<<<<<<< HEAD
    gfx_ctx_wgl_get_flags,
    gfx_ctx_wgl_set_flags,
-   gfx_ctx_wgl_bind_hw_render
-=======
    gfx_ctx_wgl_bind_hw_render,
 #ifdef HAVE_VULKAN
    gfx_ctx_wgl_get_context_data,
 #else
    NULL,
 #endif
->>>>>>> 406f084c
 };
